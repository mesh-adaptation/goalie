"""
Testing for the mesh sequence objects.
"""

import re
import unittest

from firedrake import (
    UnitCubeMesh,
    UnitIntervalMesh,
    UnitSquareMesh,
)
from parameterized import parameterized

from goalie.mesh_seq import MeshSeq


class BaseClasses:
    """
    Base classes for mesh sequence unit testing.
    """

    class MeshSeqTestCase(unittest.TestCase):
        """
        Test case with a simple mesh constructor.
        """

        def trivial_mesh(self, dim):
            try:
                return {
                    1: UnitIntervalMesh(1),
                    2: UnitSquareMesh(1, 1),
                    3: UnitCubeMesh(1, 1, 1),
                }[dim]
            except KeyError:
                raise ValueError(f"Dimension {dim} not supported.") from None


class TestExceptions(BaseClasses.MeshSeqTestCase):
    """
    Unit tests for exceptions raised by :class:`MeshSeq`.
    """

    def test_inconsistent_dim_error(self):
        meshes = [self.trivial_mesh(2), self.trivial_mesh(3)]
        with self.assertRaises(ValueError) as cm:
            MeshSeq(meshes)
        msg = "Meshes must all have the same topological dimension."
        self.assertEqual(str(cm.exception), msg)

    @parameterized.expand([1, 3])
    def test_plot_dim_error(self, dim):
<<<<<<< HEAD
        # mesh_seq = MeshSeq(self.time_interval, self.trivial_mesh(dim))
        mesh_seq = MeshSeq([self.trivial_mesh(dim)])
=======
        mesh_seq = MeshSeq(self.trivial_mesh(dim))
>>>>>>> 1c9b3cbd
        with self.assertRaises(ValueError) as cm:
            mesh_seq.plot()
        self.assertEqual(str(cm.exception), "MeshSeq plotting only supported in 2D.")


class TestGeneric(BaseClasses.MeshSeqTestCase):
    """
    Generic unit tests for :class:`MeshSeq`.
    """

    def test_setitem(self):
        mesh1 = UnitSquareMesh(1, 1, diagonal="left")
        mesh2 = UnitSquareMesh(1, 1, diagonal="right")
        mesh_seq = MeshSeq([mesh1])
        self.assertEqual(mesh_seq[0], mesh1)
        mesh_seq[0] = mesh2
        self.assertEqual(mesh_seq[0], mesh2)

    def test_counting_2d(self):
        mesh_seq = MeshSeq([UnitSquareMesh(3, 3)])
        self.assertEqual(mesh_seq.count_elements(), [18])
        self.assertEqual(mesh_seq.count_vertices(), [16])

    def test_counting_3d(self):
        mesh_seq = MeshSeq([UnitCubeMesh(3, 3, 3)])
        self.assertEqual(mesh_seq.count_elements(), [162])
        self.assertEqual(mesh_seq.count_vertices(), [64])


class TestStringFormatting(BaseClasses.MeshSeqTestCase):
    """
    Test that the :meth:`__str__` and :meth:`__repr__` methods work as intended for
    Goalie's :class:`MeshSeq` object.
    """

<<<<<<< HEAD
    def test_mesh_seq_time_interval_str(self):
=======
    def test_mesh_seq_str(self):
>>>>>>> 1c9b3cbd
        mesh_seq = MeshSeq([UnitSquareMesh(1, 1)])
        got = re.sub("#[0-9]*", "?", str(mesh_seq))
        self.assertEqual(got, "['<Mesh ?>']")

    def test_mesh_seq_2_str(self):
        meshes = [
            UnitSquareMesh(1, 1, diagonal="left"),
            UnitSquareMesh(1, 1, diagonal="right"),
        ]
        mesh_seq = MeshSeq(meshes)
        got = re.sub("#[0-9]*", "?", str(mesh_seq))
        self.assertEqual(got, "['<Mesh ?>', '<Mesh ?>']")

<<<<<<< HEAD
    def test_mesh_seq_time_interval_repr(self):
=======
    def test_mesh_seq_repr(self):
>>>>>>> 1c9b3cbd
        mesh_seq = MeshSeq([UnitSquareMesh(1, 1)])
        expected = (
            "MeshSeq([Mesh(VectorElement("
            "FiniteElement('Lagrange', triangle, 1), dim=2), .*)])"
        )
        self.assertTrue(re.match(repr(mesh_seq), expected))

    def test_mesh_seq_2_repr(self):
        meshes = [
            UnitSquareMesh(1, 1, diagonal="left"),
            UnitSquareMesh(1, 1, diagonal="right"),
        ]
        mesh_seq = MeshSeq(meshes)
        expected = (
            "MeshSeq(["
            "Mesh(VectorElement(FiniteElement('Lagrange', triangle, 1), dim=2), .*), "
            "Mesh(VectorElement(FiniteElement('Lagrange', triangle, 1), dim=2), .*)])"
        )
        self.assertTrue(re.match(repr(mesh_seq), expected))

    def test_mesh_seq_3_repr(self):
        meshes = [
            UnitSquareMesh(1, 1, diagonal="left"),
            UnitSquareMesh(1, 1, diagonal="right"),
            UnitSquareMesh(1, 1, diagonal="left"),
        ]
        mesh_seq = MeshSeq(meshes)
        expected = (
            "MeshSeq(["
            "Mesh(VectorElement(FiniteElement('Lagrange', triangle, 1), dim=2), .*), "
            "..."
            "Mesh(VectorElement(FiniteElement('Lagrange', triangle, 1), dim=2), .*)])"
        )
        self.assertTrue(re.match(repr(mesh_seq), expected))<|MERGE_RESOLUTION|>--- conflicted
+++ resolved
@@ -50,12 +50,7 @@
 
     @parameterized.expand([1, 3])
     def test_plot_dim_error(self, dim):
-<<<<<<< HEAD
-        # mesh_seq = MeshSeq(self.time_interval, self.trivial_mesh(dim))
-        mesh_seq = MeshSeq([self.trivial_mesh(dim)])
-=======
         mesh_seq = MeshSeq(self.trivial_mesh(dim))
->>>>>>> 1c9b3cbd
         with self.assertRaises(ValueError) as cm:
             mesh_seq.plot()
         self.assertEqual(str(cm.exception), "MeshSeq plotting only supported in 2D.")
@@ -91,11 +86,7 @@
     Goalie's :class:`MeshSeq` object.
     """
 
-<<<<<<< HEAD
-    def test_mesh_seq_time_interval_str(self):
-=======
     def test_mesh_seq_str(self):
->>>>>>> 1c9b3cbd
         mesh_seq = MeshSeq([UnitSquareMesh(1, 1)])
         got = re.sub("#[0-9]*", "?", str(mesh_seq))
         self.assertEqual(got, "['<Mesh ?>']")
@@ -109,11 +100,7 @@
         got = re.sub("#[0-9]*", "?", str(mesh_seq))
         self.assertEqual(got, "['<Mesh ?>', '<Mesh ?>']")
 
-<<<<<<< HEAD
-    def test_mesh_seq_time_interval_repr(self):
-=======
     def test_mesh_seq_repr(self):
->>>>>>> 1c9b3cbd
         mesh_seq = MeshSeq([UnitSquareMesh(1, 1)])
         expected = (
             "MeshSeq([Mesh(VectorElement("
