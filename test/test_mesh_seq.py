--- conflicted
+++ resolved
@@ -30,15 +30,9 @@
         """
 
         def setUp(self):
-<<<<<<< HEAD
-            self.field = Field("field")
-            self.time_partition = TimePartition(1.0, 2, [0.5, 0.5], Field("field"))
-            self.time_interval = TimeInterval(1.0, [0.5], Field("field"))
-=======
             self.field = Field("field", family="Real")
             self.time_partition = TimePartition(1.0, 2, [0.5, 0.5], self.field)
             self.time_interval = TimeInterval(1.0, [0.5], self.field)
->>>>>>> 2e48b94b
 
         def trivial_mesh(self, dim):
             try:
