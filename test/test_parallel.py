import pytest
from firedrake.utility_meshes import UnitCubeMesh, UnitSquareMesh
from pyop2.mpi import COMM_WORLD

from goalie.field import Field
from goalie.mesh_seq import MeshSeq
from goalie.time_partition import TimeInterval


@pytest.mark.parallel(nprocs=2)
def test_counting_2d():
    assert COMM_WORLD.size == 2
<<<<<<< HEAD
    time_interval = TimeInterval(1.0, [0.5], Field("field"))
=======
    time_interval = TimeInterval(1.0, [0.5], Field("field", family="Real"))
>>>>>>> 2e48b94b
    mesh_seq = MeshSeq(time_interval, [UnitSquareMesh(3, 3)])
    assert mesh_seq.count_elements() == [18]
    assert mesh_seq.count_vertices() == [16]


@pytest.mark.parallel(nprocs=2)
def test_counting_3d():
    assert COMM_WORLD.size == 2
<<<<<<< HEAD
    time_interval = TimeInterval(1.0, [0.5], Field("field"))
=======
    time_interval = TimeInterval(1.0, [0.5], Field("field", family="Real"))
>>>>>>> 2e48b94b
    mesh_seq = MeshSeq(time_interval, [UnitCubeMesh(3, 3, 3)])
    assert mesh_seq.count_elements() == [162]
    assert mesh_seq.count_vertices() == [64]<|MERGE_RESOLUTION|>--- conflicted
+++ resolved
@@ -10,11 +10,7 @@
 @pytest.mark.parallel(nprocs=2)
 def test_counting_2d():
     assert COMM_WORLD.size == 2
-<<<<<<< HEAD
-    time_interval = TimeInterval(1.0, [0.5], Field("field"))
-=======
     time_interval = TimeInterval(1.0, [0.5], Field("field", family="Real"))
->>>>>>> 2e48b94b
     mesh_seq = MeshSeq(time_interval, [UnitSquareMesh(3, 3)])
     assert mesh_seq.count_elements() == [18]
     assert mesh_seq.count_vertices() == [16]
@@ -23,11 +19,7 @@
 @pytest.mark.parallel(nprocs=2)
 def test_counting_3d():
     assert COMM_WORLD.size == 2
-<<<<<<< HEAD
-    time_interval = TimeInterval(1.0, [0.5], Field("field"))
-=======
     time_interval = TimeInterval(1.0, [0.5], Field("field", family="Real"))
->>>>>>> 2e48b94b
     mesh_seq = MeshSeq(time_interval, [UnitCubeMesh(3, 3, 3)])
     assert mesh_seq.count_elements() == [162]
     assert mesh_seq.count_vertices() == [64]