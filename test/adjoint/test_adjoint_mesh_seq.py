--- conflicted
+++ resolved
@@ -27,14 +27,8 @@
 
 from goalie.adjoint import AdjointMeshSeq
 from goalie.go_mesh_seq import GoalOrientedMeshSeq
-<<<<<<< HEAD
 from goalie.log import WARNING
 from goalie.time_partition import TimeInterval, TimePartition
-=======
-from goalie.log import *
-from goalie.time_partition import TimeInterval, TimePartition
-from goalie_adjoint import *
->>>>>>> 3f506628
 
 
 class TestBlockLogic(unittest.TestCase):
