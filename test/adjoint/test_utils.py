--- conflicted
+++ resolved
@@ -18,11 +18,7 @@
     """
 
     def setUp(self):
-<<<<<<< HEAD
-        self.time_interval = TimeInterval(1.0, [0.5], Field("field"))
-=======
         self.time_interval = TimeInterval(1.0, [0.5], Field("field", family="Real"))
->>>>>>> 2e48b94b
         self.mesh = UnitSquareMesh(1, 1)
 
     def mesh_seq(self, qoi_type="end_time"):
@@ -105,11 +101,7 @@
         assert str(cm.exception) == msg
 
     def test_annotate_qoi_steady(self):
-<<<<<<< HEAD
-        time_interval = TimeInterval(1.0, [1.0], Field("field"))
-=======
         time_interval = TimeInterval(1.0, [1.0], Field("field", family="Real"))
->>>>>>> 2e48b94b
         with self.assertRaises(ValueError) as cm:
             AdjointMeshSeq(time_interval, [self.mesh], qoi_type="end_time")
         msg = "Time partition is steady but the QoI type is set to 'end_time'."
