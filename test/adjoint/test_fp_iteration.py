--- conflicted
+++ resolved
@@ -1,24 +1,12 @@
 import abc
 import unittest
-<<<<<<< HEAD
-from unittest.mock import MagicMock
+from unittest.mock import MagicMock, patch
 
 import numpy as np
 import ufl
 from firedrake.function import Function
 from firedrake.functionspace import FunctionSpace
 from firedrake.utility_meshes import UnitSquareMesh, UnitTriangleMesh
-=======
-from unittest.mock import MagicMock, patch
-
-from firedrake import (
-    Function,
-    FunctionSpace,
-    UnitSquareMesh,
-    UnitTriangleMesh,
-    dx,
-)
->>>>>>> 3f506628
 from parameterized import parameterized
 
 from goalie.adjoint import AdjointMeshSeq
