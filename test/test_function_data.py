"""
Unit tests for :class:`~.FunctionData` and its subclasses.
"""

import abc
import os
import unittest
from tempfile import TemporaryDirectory

from firedrake.function import Function
from firedrake.functionspace import FunctionSpace
from firedrake.mg.mesh import MeshHierarchy
from firedrake.utility_meshes import UnitTriangleMesh

from goalie.field import Field
from goalie.function_data import AdjointSolutionData, ForwardSolutionData, IndicatorData
from goalie.time_partition import TimePartition
from goalie.utility import AttrDict


class BaseTestCases:
    """
    Class containing abstract base classes for unit testing subclasses of
    :class:`~.FunctionData`.
    """

    class TestFunctionData(unittest.TestCase, abc.ABC):
        """
        Base class for unit testing subclasses of :class:`~.FunctionData`.
        """

        def setUpUnsteady(self):
            end_time = 1.0
            self.num_subintervals = 2
            timesteps = [0.5, 0.25]
<<<<<<< HEAD
            self.field = Field("field")
=======
            self.field = Field("field", family="Real")
>>>>>>> 2e48b94b
            self.num_exports = [1, 2]
            self.mesh = UnitTriangleMesh()
            self.time_partition = TimePartition(
                end_time, self.num_subintervals, timesteps, self.field
            )
            self.function_spaces = {
                self.field.name: [
                    FunctionSpace(self.mesh, "DG", 0)
                    for _ in range(self.num_subintervals)
                ]
            }
            self._create_function_data()

        def setUpSteady(self):
            end_time = 1.0
            self.num_subintervals = 1
            timesteps = [1.0]
<<<<<<< HEAD
            self.field = Field("field")
=======
            self.field = Field("field", family="Real")
>>>>>>> 2e48b94b
            self.num_exports = [1]
            self.mesh = UnitTriangleMesh()
            self.time_partition = TimePartition(
                end_time, self.num_subintervals, timesteps, self.field
            )
            self.function_spaces = {
                self.field.name: [
                    FunctionSpace(self.mesh, "DG", 0)
                    for _ in range(self.num_subintervals)
                ]
            }
            self._create_function_data()

        @abc.abstractmethod
        def _create_function_data(self):
            pass

        def test_extract_by_field(self):
            data = self.solution_data.extract(layout="field")
            self.assertTrue(isinstance(data, AttrDict))
            self.assertTrue(self.field.name in data)
            for label in self.labels:
                self.assertTrue(isinstance(data[self.field.name], AttrDict))
                self.assertTrue(label in data[self.field.name])
                self.assertTrue(isinstance(data[self.field.name][label], list))
                self.assertEqual(
                    len(data[self.field.name][label]), self.num_subintervals
                )
                for i, num_exports in enumerate(self.num_exports):
                    self.assertTrue(isinstance(data[self.field.name][label][i], list))
                    self.assertEqual(len(data[self.field.name][label][i]), num_exports)
                    for f in data[self.field.name][label][i]:
                        self.assertTrue(isinstance(f, Function))

        def test_extract_by_label(self):
            data = self.solution_data.extract(layout="label")
            self.assertTrue(isinstance(data, AttrDict))
            for label in self.labels:
                self.assertTrue(label in data)
                self.assertTrue(isinstance(data[label], AttrDict))
                self.assertTrue(self.field.name in data[label])
                self.assertTrue(isinstance(data[label][self.field.name], list))
                self.assertEqual(
                    len(data[label][self.field.name]), self.num_subintervals
                )
                for i, num_exports in enumerate(self.num_exports):
                    self.assertTrue(isinstance(data[label][self.field.name][i], list))
                    self.assertEqual(len(data[label][self.field.name][i]), num_exports)
                    for f in data[label][self.field.name][i]:
                        self.assertTrue(isinstance(f, Function))

        def test_extract_by_subinterval(self):
            data = self.solution_data.extract(layout="subinterval")
            self.assertTrue(isinstance(data, list))
            self.assertEqual(len(data), self.num_subintervals)
            for i, sub_data in enumerate(data):
                self.assertTrue(isinstance(sub_data, AttrDict))
                self.assertTrue(self.field.name in sub_data)
                self.assertTrue(isinstance(sub_data[self.field.name], AttrDict))
                for label in self.labels:
                    self.assertTrue(label in sub_data[self.field.name])
                    self.assertTrue(isinstance(sub_data[self.field.name][label], list))
                    self.assertEqual(
                        len(sub_data[self.field.name][label]), self.num_exports[i]
                    )
                    for f in sub_data[self.field.name][label]:
                        self.assertTrue(isinstance(f, Function))


class TestSteadyForwardSolutionData(BaseTestCases.TestFunctionData):
    """
    Unit tests for :class:`~.ForwardSolutionData`.
    """

    def setUp(self):
        super().setUpSteady()
        self.labels = ("forward",)

    def _create_function_data(self):
        self.solution_data = ForwardSolutionData(
            self.time_partition, self.function_spaces
        )


class TestUnsteadyForwardSolutionData(BaseTestCases.TestFunctionData):
    """
    Unit tests for :class:`~.ForwardSolutionData`.
    """

    def setUp(self):
        super().setUpUnsteady()
        self.labels = ("forward", "forward_old")

    def _create_function_data(self):
        self.solution_data = ForwardSolutionData(
            self.time_partition, self.function_spaces
        )


class TestSteadyAdjointSolutionData(BaseTestCases.TestFunctionData):
    """
    Unit tests for :class:`~.AdjointSolutionData`.
    """

    def setUp(self):
        super().setUpSteady()
        self.labels = ("forward", "adjoint")

    def _create_function_data(self):
        self.solution_data = AdjointSolutionData(
            self.time_partition, self.function_spaces
        )


class TestUnsteadyAdjointSolutionData(BaseTestCases.TestFunctionData):
    """
    Unit tests for :class:`~.AdjointSolutionData`.
    """

    def setUp(self):
        super().setUpUnsteady()
        self.labels = ("forward", "forward_old", "adjoint", "adjoint_next")

    def _create_function_data(self):
        self.solution_data = AdjointSolutionData(
            self.time_partition, self.function_spaces
        )


class TestIndicatorData(BaseTestCases.TestFunctionData):
    """
    Unit tests for :class:`~.Indicatordata`.
    """

    def setUp(self):
        super().setUpUnsteady()
        self.labels = ("error_indicator",)

    def _create_function_data(self):
        self.solution_data = IndicatorData(
            self.time_partition, [self.mesh for _ in range(self.num_subintervals)]
        )

    def _test_extract_by_field_or_label(self, data):
        self.assertTrue(isinstance(data, AttrDict))
        self.assertTrue(self.field.name in data)
        self.assertEqual(len(data[self.field.name]), self.num_subintervals)
        for i, num_exports in enumerate(self.num_exports):
            self.assertTrue(isinstance(data[self.field.name][i], list))
            self.assertEqual(len(data[self.field.name][i]), num_exports)
            for f in data[self.field.name][i]:
                self.assertTrue(isinstance(f, Function))

    def test_extract_by_field(self):
        data = self.solution_data.extract(layout="field")
        self._test_extract_by_field_or_label(data)

    def test_extract_by_label(self):
        data = self.solution_data.extract(layout="label")
        self._test_extract_by_field_or_label(data)

    def test_extract_by_subinterval(self):
        data = self.solution_data.extract(layout="subinterval")
        self.assertTrue(isinstance(data, list))
        self.assertEqual(len(data), self.num_subintervals)
        for sub_data in data:
            self.assertTrue(isinstance(sub_data, AttrDict))
            self.assertTrue(self.field.name in sub_data)
            self.assertTrue(isinstance(sub_data[self.field.name], list))
            for f in sub_data[self.field.name]:
                self.assertTrue(isinstance(f, Function))


class TestExportFunctionData(BaseTestCases.TestFunctionData):
    """
    Unit tests for exporting and checkpointing :class:`~.FunctionData`.
    """

    def setUp(self):
        super().setUpUnsteady()
        self.labels = ("forward", "forward_old")

    def _create_function_data(self):
        self.solution_data = ForwardSolutionData(
            self.time_partition, self.function_spaces
        )
        self.solution_data._create_data()

    def test_export_extension_error(self):
        with self.assertRaises(ValueError) as cm:
            self.solution_data.export("test.ext")
        msg = (
            "Output file format not recognised: 'test.ext'."
            + " Supported formats are '.pvd' and '.h5'."
        )
        self.assertEqual(str(cm.exception), msg)

    def test_export_field_error(self):
        with self.assertRaises(ValueError) as cm:
            self.solution_data.export("test.pvd", export_field_types="test")
        msg = (
            "Field types ['test'] not recognised."
            + f" Available types are {self.solution_data.labels}."
        )
        self.assertEqual(str(cm.exception), msg)

    def test_export_pvd(self):
        with TemporaryDirectory() as tmpdir:
            export_filepath = os.path.join(tmpdir, "test.pvd")
            self.solution_data.export(export_filepath)
            self.assertTrue(os.path.exists(export_filepath))

    def test_export_pvd_ic(self):
        ic = {field: Function(fs[0]) for field, fs in self.function_spaces.items()}
        with TemporaryDirectory() as tmpdir:
            export_filepath = os.path.join(tmpdir, "test.pvd")
            self.solution_data.export(export_filepath, initial_condition=ic)
            self.assertTrue(os.path.exists(export_filepath))

    def test_export_h5(self):
        with TemporaryDirectory() as tmpdir:
            export_filepath = os.path.join(tmpdir, "test.h5")
            self.solution_data.export(export_filepath)
            self.assertTrue(os.path.exists(export_filepath))


class TestTransferFunctionData(BaseTestCases.TestFunctionData):
    """
    Unit tests for transferring data from one :class:`~.FunctionData` to another.
    """

    def setUp(self):
        super().setUpUnsteady()
        self.labels = ("forward", "forward_old")

    def _create_function_data(self):
        self.solution_data = ForwardSolutionData(
            self.time_partition, self.function_spaces
        )
        self.solution_data._create_data()

        # Assign 1 to all functions
        tp = self.solution_data.time_partition
        for fieldname in tp.field_names:
            for label in self.solution_data.labels:
                for i in range(tp.num_subintervals):
                    for j in range(tp.num_exports_per_subinterval[i] - 1):
                        self.solution_data._data[fieldname][label][i][j].assign(1)

    def test_transfer_method_error(self):
        target_solution_data = ForwardSolutionData(
            self.time_partition, self.function_spaces
        )
        target_solution_data._create_data()
        with self.assertRaises(ValueError) as cm:
            self.solution_data.transfer(target_solution_data, method="invalid_method")
        self.assertEqual(
            str(cm.exception),
            "Transfer method 'invalid_method' not supported."
            " Supported methods are 'interpolate', 'project', and 'prolong'.",
        )

    def test_transfer_subintervals_error(self):
        target_time_partition = TimePartition(
            1.5 * self.time_partition.end_time,
            self.time_partition.num_subintervals + 1,
            self.time_partition.timesteps + [0.25],
            self.time_partition.field_metadata,
        )
        target_function_spaces = {
            self.field.name: [
                FunctionSpace(self.mesh, "DG", 0)
                for _ in range(target_time_partition.num_subintervals)
            ]
        }
        target_solution_data = ForwardSolutionData(
            target_time_partition, target_function_spaces
        )
        target_solution_data._create_data()
        with self.assertRaises(ValueError) as cm:
            self.solution_data.transfer(target_solution_data, method="interpolate")
        self.assertEqual(
            str(cm.exception),
            "Source and target have different numbers of subintervals.",
        )

    def test_transfer_exports_error(self):
        target_time_partition = TimePartition(
            self.time_partition.end_time,
            self.time_partition.num_subintervals,
            self.time_partition.timesteps,
            self.time_partition.field_metadata,
            num_timesteps_per_export=[1, 2],
        )
        target_function_spaces = {
            self.field.name: [
                FunctionSpace(self.mesh, "DG", 0)
                for _ in range(target_time_partition.num_subintervals)
            ]
        }
        target_solution_data = ForwardSolutionData(
            target_time_partition, target_function_spaces
        )
        target_solution_data._create_data()
        with self.assertRaises(ValueError) as cm:
            self.solution_data.transfer(target_solution_data, method="interpolate")
        self.assertEqual(
            str(cm.exception),
            "Source and target have different numbers of exports per subinterval.",
        )

    def test_transfer_common_fields_error(self):
        target_time_partition = TimePartition(
            self.time_partition.end_time,
            self.time_partition.num_subintervals,
            self.time_partition.timesteps,
<<<<<<< HEAD
            [Field("different_field")],
=======
            [Field("different_field", family="Real")],
>>>>>>> 2e48b94b
        )
        target_function_spaces = {
            "different_field": [
                FunctionSpace(self.mesh, "DG", 0)
                for _ in range(target_time_partition.num_subintervals)
            ]
        }
        target_solution_data = ForwardSolutionData(
            target_time_partition, target_function_spaces
        )
        target_solution_data._create_data()
        with self.assertRaises(ValueError) as cm:
            self.solution_data.transfer(target_solution_data, method="interpolate")
        self.assertEqual(
            str(cm.exception), "No common fields between source and target."
        )

    def test_transfer_common_labels_error(self):
        target_solution_data = ForwardSolutionData(
            self.time_partition, self.function_spaces
        )
        target_solution_data._create_data()
        target_solution_data.labels = ("different_label",)
        with self.assertRaises(ValueError) as cm:
            self.solution_data.transfer(target_solution_data, method="interpolate")
        self.assertEqual(
            str(cm.exception), "No common labels between source and target."
        )

    def test_transfer_interpolate(self):
        target_solution_data = ForwardSolutionData(
            self.time_partition, self.function_spaces
        )
        target_solution_data._create_data()
        self.solution_data.transfer(target_solution_data, method="interpolate")
        for fieldname in self.solution_data.time_partition.field_names:
            for label in self.solution_data.labels:
                for i in range(self.solution_data.time_partition.num_subintervals):
                    for j in range(
                        self.solution_data.time_partition.num_exports_per_subinterval[i]
                        - 1
                    ):
                        source_function = self.solution_data._data[fieldname][label][i][
                            j
                        ]
                        target_function = target_solution_data._data[fieldname][label][
                            i
                        ][j]
                        self.assertTrue(
                            source_function.dat.data.all()
                            == target_function.dat.data.all()
                        )

    def test_transfer_project(self):
        target_solution_data = ForwardSolutionData(
            self.time_partition, self.function_spaces
        )
        target_solution_data._create_data()
        self.solution_data.transfer(target_solution_data, method="project")
        for fieldname in self.solution_data.time_partition.field_names:
            for label in self.solution_data.labels:
                for i in range(self.solution_data.time_partition.num_subintervals):
                    for j in range(
                        self.solution_data.time_partition.num_exports_per_subinterval[i]
                        - 1
                    ):
                        source_function = self.solution_data._data[fieldname][label][i][
                            j
                        ]
                        target_function = target_solution_data._data[fieldname][label][
                            i
                        ][j]
                        self.assertTrue(
                            source_function.dat.data.all()
                            == target_function.dat.data.all()
                        )

    def test_transfer_prolong(self):
        enriched_mesh = MeshHierarchy(self.mesh, 1)[-1]
        target_function_spaces = {
            self.field.name: [
                FunctionSpace(enriched_mesh, "DG", 0)
                for _ in range(self.num_subintervals)
            ]
        }
        target_solution_data = ForwardSolutionData(
            self.time_partition, target_function_spaces
        )
        target_solution_data._create_data()
        self.solution_data.transfer(target_solution_data, method="prolong")
        for fieldname in self.solution_data.time_partition.field_names:
            for label in self.solution_data.labels:
                for i in range(self.solution_data.time_partition.num_subintervals):
                    for j in range(
                        self.solution_data.time_partition.num_exports_per_subinterval[i]
                        - 1
                    ):
                        source_function = self.solution_data._data[fieldname][label][i][
                            j
                        ]
                        target_function = target_solution_data._data[fieldname][label][
                            i
                        ][j]
                        self.assertTrue(
                            source_function.dat.data.all()
                            == target_function.dat.data.all()
                        )<|MERGE_RESOLUTION|>--- conflicted
+++ resolved
@@ -33,11 +33,7 @@
             end_time = 1.0
             self.num_subintervals = 2
             timesteps = [0.5, 0.25]
-<<<<<<< HEAD
-            self.field = Field("field")
-=======
             self.field = Field("field", family="Real")
->>>>>>> 2e48b94b
             self.num_exports = [1, 2]
             self.mesh = UnitTriangleMesh()
             self.time_partition = TimePartition(
@@ -55,11 +51,7 @@
             end_time = 1.0
             self.num_subintervals = 1
             timesteps = [1.0]
-<<<<<<< HEAD
-            self.field = Field("field")
-=======
             self.field = Field("field", family="Real")
->>>>>>> 2e48b94b
             self.num_exports = [1]
             self.mesh = UnitTriangleMesh()
             self.time_partition = TimePartition(
@@ -376,11 +368,7 @@
             self.time_partition.end_time,
             self.time_partition.num_subintervals,
             self.time_partition.timesteps,
-<<<<<<< HEAD
-            [Field("different_field")],
-=======
             [Field("different_field", family="Real")],
->>>>>>> 2e48b94b
         )
         target_function_spaces = {
             "different_field": [
