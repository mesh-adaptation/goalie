--- conflicted
+++ resolved
@@ -129,14 +129,10 @@
     ic = mesh_seq.initial_condition
     controls = [pyadjoint.Control(value) for key, value in ic.items()]
     mesh_seq._reinitialise_fields(ic)
-<<<<<<< HEAD
     solver = mesh_seq.solver(0)
     for i in range(len(mesh_seq)):
         for _ in range(mesh_seq.time_partition.num_timesteps_per_subinterval[i]):
             next(solver)
-=======
-    mesh_seq.solver(0)
->>>>>>> 38b311ab
     qoi = mesh_seq.get_qoi(0)
     J = mesh_seq.J if qoi_type == "time_integrated" else qoi()
     m = pyadjoint.enlisting.Enlist(controls)
