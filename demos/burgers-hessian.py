--- conflicted
+++ resolved
@@ -21,18 +21,6 @@
 
 from goalie import *
 
-<<<<<<< HEAD
-field_names = ["u"]
-
-
-class MySolver(Solver):
-    def get_function_spaces(self, mesh):
-        return {"u": VectorFunctionSpace(mesh, "CG", 2)}
-
-    def get_solver(self, index):
-        # def solver(index):
-        u, u_ = self.fields["u"]
-=======
 n = 32
 meshes = [UnitSquareMesh(n, n), UnitSquareMesh(n, n)]
 fields = [Field("u", family="Lagrange", degree=2, vector=True)]
@@ -41,7 +29,6 @@
 def get_solver(mesh_seq):
     def solver(index):
         u, u_ = mesh_seq.field_functions["u"]
->>>>>>> cf998b4b
 
         # Define constants
         R = FunctionSpace(self.meshes[index], "R", 0)
@@ -90,14 +77,8 @@
 mesh_seq = MeshSeq(
     # time_partition,
     meshes,
-<<<<<<< HEAD
-    # get_function_spaces=get_function_spaces,
-    # get_initial_condition=get_initial_condition,
-    # get_solver=get_solver,
-=======
     get_initial_condition=get_initial_condition,
     get_solver=get_solver,
->>>>>>> cf998b4b
 )
 mysolver = MySolver(time_partition, mesh_seq)
 
