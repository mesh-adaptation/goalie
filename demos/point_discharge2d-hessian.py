# Hessian-based mesh adaptation for a 2D steady-state problem
# ===========================================================
#
# Previous demos have covered the fundamental time partition and mesh sequence objects
# of Goalie, using them to solve PDEs over multiple meshes and perform
# goal-oriented error estimation. Here, we demonstrate how to use them for Hessian-based
# mesh adaptation for a steady-state problem in 2D.
#
# It is recommended that you read the documentation on metric-based mesh adaptation
# before progressing with this demo.
#
# In addition to importing from Firedrake and Goalie, we also import the mesh
# adaptation functionality from Animate, which can be found in ``animate.adapt``.
# ::

from animate.adapt import adapt
from animate.metric import RiemannianMetric
from firedrake import *

from goalie import *

# We again consider the "point discharge with diffusion" test case from the
# `previous demo <./point_discharge2d.py.html>`__, approximating the tracer
# concentration :math:`c` in :math:`\mathbb P1` space. We start with a relatively coarse
# initial mesh. ::

mesh = RectangleMesh(50, 10, 50, 10)
<<<<<<< HEAD
fields = [Field("c", mesh=mesh, family="Lagrange", degree=1, unsteady=False)]
=======
fields = [Field("c", family="Lagrange", degree=1, unsteady=False)]
>>>>>>> 2e48b94b


def source(mesh):
    x, y = SpatialCoordinate(mesh)
    x0, y0, r = 2, 5, 0.05606388
    return 100.0 * exp(-((x - x0) ** 2 + (y - y0) ** 2) / r**2)


def get_solver(mesh_seq):
    def solver(index):
        function_space = mesh_seq.function_spaces["c"][index]
        c = mesh_seq.field_functions["c"]
        h = CellSize(mesh_seq[index])
        S = source(mesh_seq[index])

        # Define constants
        R = FunctionSpace(mesh_seq[index], "R", 0)
        D = Function(R).assign(0.1)
        u_x = Function(R).assign(1.0)
        u_y = Function(R).assign(0.0)
        u = as_vector([u_x, u_y])

        # SUPG stabilisation parameter
        unorm = sqrt(dot(u, u))
        tau = 0.5 * h / unorm
        tau = min_value(tau, unorm * h / (6 * D))

        # Setup variational problem
        psi = TestFunction(function_space)
        psi = psi + tau * dot(u, grad(psi))
        F = (
            dot(u, grad(c)) * psi * dx
            + inner(D * grad(c), grad(psi)) * dx
            - S * psi * dx
        )
        bc = DirichletBC(function_space, 0, 1)

        solve(F == 0, c, bcs=bc, ad_block_tag="c")
        yield

    return solver


# Take a :class:`TimeInstant` (since we have a steady-state problem), and put everything
# together in a :class:`MeshSeq`. ::

time_partition = TimeInstant(fields)
mesh_seq = MeshSeq(
    time_partition,
    mesh,
    get_solver=get_solver,
)

# Give the initial mesh, we can plot it, solve the PDE on it, and plot the resulting
# solution field. ::

import matplotlib.pyplot as plt

fig, axes = plt.subplots(figsize=(10, 2))
interior_kw = {"linewidth": 0.5}
mesh_seq.plot(fig=fig, axes=axes, interior_kw=interior_kw)
axes.set_title("Initial mesh")
fig.savefig("point_discharge2d-mesh0.jpg")
plt.close()

solutions = mesh_seq.solve_forward()

plot_kwargs = {"levels": 50, "figsize": (10, 3), "cmap": "coolwarm"}
fig, axes, tcs = plot_snapshots(
    solutions,
    time_partition,
    "c",
    "forward",
    **plot_kwargs,
)
cbar = fig.colorbar(tcs[0][0], orientation="horizontal", pad=0.2)
axes.set_title("Forward solution on initial mesh")
fig.savefig("point_discharge2d-forward_init.jpg")
plt.close()

# .. figure:: point_discharge2d-mesh0.jpg
#    :figwidth: 100%
#    :align: center
#
# .. figure:: point_discharge2d-forward_init.jpg
#    :figwidth: 80%
#    :align: center
#
# In order to perform metric-based mesh adaptation, we need to tell the mesh
# sequence how to define metrics and adapt its meshes. Since we have a steady-state
# problem, there is only ever one mesh, one solution field, and one metric, so this
# simplifies things significantly.
#
# For this first example, we compute a metric by recovering the Hessian of the
# approximate solution field, and scaling it according to a desired *metric complexity*
# using :math:`L^p` normalisation. The normalised metric is used to adapt the mesh,
# which we print the obtained metric complexity and DoF count of the adapted mesh. Since
# the solution is sought in :math:`\mathbb P1` space, the DoF count is just the vertex
# count. ::


def adaptor(mesh_seq, solutions):
    c = solutions["c"]["forward"][0][0]

    # Define the Riemannian metric
    P1_tensor = TensorFunctionSpace(mesh_seq[0], "CG", 1)
    metric = RiemannianMetric(P1_tensor)

    # Recover the Hessian of the current solution
    metric.compute_hessian(c)

    # Ramp the target metric complexity from 400 to 1000 over the first few iterations
    base, target, iteration = 400, 1000, mesh_seq.fp_iteration
    mp = {"dm_plex_metric_target_complexity": ramp_complexity(base, target, iteration)}
    metric.set_parameters(mp)

    # Normalise the metric according to the target complexity and then adapt the mesh
    metric.normalise()
    complexity = metric.complexity()
    mesh_seq[0] = adapt(mesh_seq[0], metric)
    num_dofs = mesh_seq.count_vertices()[0]
    num_elem = mesh_seq.count_elements()[0]
    pyrint(
        f"{iteration + 1:2d}, complexity: {complexity:4.0f}"
        f", dofs: {num_dofs:4d}, elements: {num_elem:4d}"
    )

    # Plot each intermediate adapted mesh
    fig, axes = plt.subplots(figsize=(10, 2))
    mesh_seq.plot(fig=fig, axes=axes, interior_kw=interior_kw)
    axes.set_title(f"Mesh at iteration {iteration + 1}")
    fig.savefig(f"point_discharge2d-hessian_mesh{iteration + 1}.jpg")
    plt.close()

    # Check whether the target complexity has been (approximately) reached. If not,
    # return ``True`` to indicate that convergence checks should be skipped until the
    # next fixed point iteration.
    continue_unconditionally = complexity < 0.95 * target
    return [continue_unconditionally]


# With the adaptor function defined, we can call the fixed point iteration method, which
# iteratively solves the PDE and calls the adaptor until one of the convergence criteria
# are met. To that end, we create a :class:`AdaptParameters` object and set the
# `element_rtol` parameter to 0.005. This means that the fixed point iteration will
# terminate if the element count changes by less than 0.5% between iterations. As
# standard, we allow 35 iterations before establishing that the iteration is not going
# to converge. ::

params = AdaptParameters(
    {
        "element_rtol": 0.005,
        "maxiter": 35,
    }
)
solutions = mesh_seq.fixed_point_iteration(adaptor, parameters=params)

# Mesh adaptation often gives slightly different results on difference machines.
# However, the output should look something like
#
# .. code-block:: console
#
#     1, complexity:  433, dofs:  618, elements: 1161
#     2, complexity:  630, dofs:  898, elements: 1725
#     3, complexity:  825, dofs: 1128, elements: 2180
#     4, complexity: 1023, dofs: 1336, elements: 2592
#     5, complexity: 1020, dofs: 1354, elements: 2629
#     6, complexity: 1022, dofs: 1362, elements: 2643
#     7, complexity: 1022, dofs: 1356, elements: 2635
#    Element count converged after 7 iterations under relative tolerance 0.005.
#
# We can plot the final mesh and the corresponding solution as follows. ::

fig, axes = plt.subplots(figsize=(10, 2))
mesh_seq.plot(fig=fig, axes=axes, interior_kw=interior_kw)
axes.set_title("Adapted mesh")
fig.savefig("point_discharge2d-hessian_mesh.jpg")
plt.close()

fig, axes, tcs = plot_snapshots(
    solutions,
    time_partition,
    "c",
    "forward",
    **plot_kwargs,
)
cbar = fig.colorbar(tcs[0][0], orientation="horizontal", pad=0.2)
axes.set_title("Forward solution on adapted mesh")
fig.savefig("point_discharge2d-forward_hessian_adapted.jpg")
plt.close()

# .. figure:: point_discharge2d-hessian_mesh.jpg
#    :figwidth: 100%
#    :align: center
#
# .. figure:: point_discharge2d-forward_hessian_adapted.jpg
#    :figwidth: 80%
#    :align: center
#
# Notice how the adapted mesh has increased resolution in the regions of highest
# curvature in the solution field. Moreover, it is anisotropic, with the orientation of
# anisotropic elements aligned with the contours of the solution field.
#
# In the `next demo <./point_discharge2d-goal_oriented.py.html>`__, we consider the same
# problem again, but using *goal-oriented* mesh adaptation.
#
# This demo can also be accessed as a `Python script <point_discharge2d-hessian.py>`__.<|MERGE_RESOLUTION|>--- conflicted
+++ resolved
@@ -25,11 +25,7 @@
 # initial mesh. ::
 
 mesh = RectangleMesh(50, 10, 50, 10)
-<<<<<<< HEAD
-fields = [Field("c", mesh=mesh, family="Lagrange", degree=1, unsteady=False)]
-=======
 fields = [Field("c", family="Lagrange", degree=1, unsteady=False)]
->>>>>>> 2e48b94b
 
 
 def source(mesh):
