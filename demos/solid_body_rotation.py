# Solid body rotation
# ===================

# So far, we have only solved Burgers equation, which can
# be thought of as a nonlinear advection-diffusion equation.
# Let us now consider a simple `linear` advection equation,
#
# .. math::
#    \frac{\partial c}{\partial t} + \mathbf{u}\cdot\nabla c = 0,
#
# which is solved for a tracer concentration :math:`c`. The
# velocity field :math:`\mathbf{u}` drives the transport.
# Furthermore, we strongly impose zero Dirichlet boundary
# conditions:
#
# .. math::
#    c|_{\partial\Omega}=0,
#
# where :math:`\Omega` is the spatial domain of interest.
#
# Consider the `Firedrake`
# `DG advection demo <https://firedrakeproject.org/demos/DG_advection.py.html>`__.
# In this demo, a tracer is advected in a rotational
# velocity field such that its final concentration should be
# identical to its initial solution. If the tracer
# concentration is interpreted as a third spatial dimension,
# the initial condition is comprised of a Gaussian bell, a
# cone and a cylinder with a cuboid slot removed from it.
# The cone is more difficult to advect than the bell because
# of its discontinuous gradient at its peak and the slotted
# cylinder is yet more difficult to advect because of its
# curve of discontinuities. The test case was introduced in
# :cite:`LeVeque:1996`.
#
# As usual, we import from Firedrake and Goalie, with
# adjoint mode activated. ::

from firedrake import *

from goalie_adjoint import *

# For simplicity, we use a :math:`\mathbb P1` space for the
# concentration field. The domain of interest is again the
# unit square, in this case shifted to have its centre at
# the origin. ::

field_names = ["c"]


def get_function_spaces(mesh):
    return {"c": FunctionSpace(mesh, "CG", 1)}


mesh = UnitSquareMesh(40, 40)
coords = mesh.coordinates.copy(deepcopy=True)
coords.interpolate(coords - as_vector([0.5, 0.5]))
mesh = Mesh(coords)


# Next, let's define the initial condition, to get a
# better idea of the problem at hand. ::


def bell_initial_condition(x, y):
    bell_r0, bell_x0, bell_y0 = 0.15, -0.25, 0.0
    r = sqrt(pow(x - bell_x0, 2) + pow(y - bell_y0, 2))
    return 0.25 * (1 + cos(pi * min_value(r / bell_r0, 1.0)))


def cone_initial_condition(x, y):
    cone_r0, cone_x0, cone_y0 = 0.15, 0.0, -0.25
    return 1.0 - min_value(
        sqrt(pow(x - cone_x0, 2) + pow(y - cone_y0, 2)) / cone_r0, 1.0
    )


def slot_cyl_initial_condition(x, y):
    cyl_r0, cyl_x0, cyl_y0 = 0.15, 0.0, 0.25
    slot_left, slot_right, slot_top = -0.025, 0.025, 0.35
    return conditional(
        sqrt(pow(x - cyl_x0, 2) + pow(y - cyl_y0, 2)) < cyl_r0,
        conditional(And(And(x > slot_left, x < slot_right), y < slot_top), 0.0, 1.0),
        0.0,
    )


def get_initial_condition(mesh_seq):
    fs = mesh_seq.function_spaces["c"][0]
    x, y = SpatialCoordinate(mesh_seq[0])
    bell = bell_initial_condition(x, y)
    cone = cone_initial_condition(x, y)
    slot_cyl = slot_cyl_initial_condition(x, y)
    return {"c": assemble(interpolate(bell + cone + slot_cyl, fs))}


# Now let's set up the time interval of interest. ::

end_time = 2 * pi
dt = pi / 300
time_partition = TimeInterval(
    end_time,
    dt,
    field_names,
    num_timesteps_per_export=25,
)

# For the purposes of plotting, we set up a :class:`MeshSeq` with
# only the :meth:`get_function_spaces` and :meth:`get_initial_condition`
# methods implemented. ::

import matplotlib.pyplot as plt
from firedrake.pyplot import tricontourf

mesh_seq = MeshSeq(
    time_partition,
    mesh,
    get_function_spaces=get_function_spaces,
    get_initial_condition=get_initial_condition,
)

c_init = mesh_seq.get_initial_condition()["c"]

fig, axes = plt.subplots()
tc = tricontourf(c_init, axes=axes)
fig.colorbar(tc)
axes.set_aspect("equal")
plt.tight_layout()
plt.savefig("solid_body_rotation-init.jpg")


# .. figure:: solid_body_rotation-init.jpg
#    :figwidth: 90%
#    :align: center

# Now let's set up the solver. First, we need to write the
# :meth:`get_form` method. There is no integration by parts
# and we apply Crank-Nicolson timestepping with implicitness
# one half. Since we have a linear PDE, we write the variational
# problem in terms of a left-hand side and right-hand side and
# output both of them. ::


def get_form(mesh_seq):
    def form(index):
        c, c_ = mesh_seq.fields["c"]
        V = mesh_seq.function_spaces["c"][index]
        mesh = mesh_seq[index]

        # Define velocity field
        x, y = SpatialCoordinate(mesh)
        u = as_vector([-y, x])

        # Define constants
        R = FunctionSpace(mesh_seq[index], "R", 0)
        dt = Function(R).assign(mesh_seq.time_partition.timesteps[index])
        theta = Function(R).assign(0.5)

        psi = TrialFunction(V)
        phi = TestFunction(V)
        a = psi * phi * dx + dt * theta * dot(u, grad(psi)) * phi * dx
        L = c_ * phi * dx - dt * (1 - theta) * dot(u, grad(c_)) * phi * dx
        return {"c": (a, L)}

    return form


# The :func:`get_form` function is then used by :func:`get_solver`. ::


def get_solver(mesh_seq):
    def solver(index):
<<<<<<< HEAD
        c, c_ = mesh_seq.fields["c"]
        function_space = mesh_seq.function_spaces["c"][index]
=======
        function_space = mesh_seq.function_spaces["c"][index]
        c, c_ = mesh_seq.fields["c"]
>>>>>>> 38b311ab

        # Setup variational problem
        a, L = mesh_seq.form(index)["c"]

        # Zero Dirichlet condition on the boundary
        bcs = DirichletBC(function_space, 0, "on_boundary")

        # Setup the solver object
        lvp = LinearVariationalProblem(a, L, c, bcs=bcs)
        lvs = LinearVariationalSolver(lvp, ad_block_tag="c")

        # Time integrate from t_start to t_end
        tp = mesh_seq.time_partition
        t_start, t_end = tp.subintervals[index]
        dt = tp.timesteps[index]
        t = t_start
        while t < t_end - 0.5 * dt:
            lvs.solve()
            yield

            c_.assign(c)
            t += dt

    return solver


# Note that we use a :class:`LinearVariationalSolver` object
# and its :meth:`solve` method, rather than calling the
# :func:`solve` function at every timestep because this avoids
# reassembling the various components and is therefore more
# efficient.
#
# Finally, we need to set up the QoI, taken here to be the
# integral over a disc where the slotted cylinder is expected
# to be positioned at the end time. ::


def get_qoi(mesh_seq, index):
    def qoi():
        c = mesh_seq.fields["c"][0]
        x, y = SpatialCoordinate(mesh_seq[index])
        x0, y0, r0 = 0.0, 0.25, 0.15
        ball = conditional((x - x0) ** 2 + (y - y0) ** 2 < r0**2, 1.0, 0.0)
        return ball * c * dx

    return qoi


# We are now ready to create an :class:`AdjointMeshSeq`.

mesh_seq = AdjointMeshSeq(
    time_partition,
    mesh,
    get_function_spaces=get_function_spaces,
    get_initial_condition=get_initial_condition,
    get_form=get_form,
    get_solver=get_solver,
    get_qoi=get_qoi,
    qoi_type="end_time",
)
solutions = mesh_seq.solve_adjoint()

# So far, we have visualised outputs using `Matplotlib`. In many cases, it is better to
# use Paraview. To save all adjoint solution components in Paraview format, use the
# following. ::

for field, sols in solutions.items():
    fwd_outfile = VTKFile(f"solid_body_rotation/{field}_forward.pvd")
    adj_outfile = VTKFile(f"solid_body_rotation/{field}_adjoint.pvd")
    for i in range(len(mesh_seq)):
        for sol in sols["forward"][i]:
            fwd_outfile.write(sol)
        for sol in sols["adjoint"][i]:
            adj_outfile.write(sol)

# In the `next demo <./gray_scott.py.html>`__, we increase the complexity by considering
# two concentration fields in an advection-diffusion-reaction problem.
#
# This tutorial can be dowloaded as a
# `Python script <solid_body_rotation.py>`__.
#
#
# .. rubric:: References
#
# .. bibliography:: demo_references.bib
#    :filter: docname in docnames<|MERGE_RESOLUTION|>--- conflicted
+++ resolved
@@ -169,18 +169,13 @@
 
 def get_solver(mesh_seq):
     def solver(index):
-<<<<<<< HEAD
         c, c_ = mesh_seq.fields["c"]
-        function_space = mesh_seq.function_spaces["c"][index]
-=======
-        function_space = mesh_seq.function_spaces["c"][index]
-        c, c_ = mesh_seq.fields["c"]
->>>>>>> 38b311ab
 
         # Setup variational problem
         a, L = mesh_seq.form(index)["c"]
 
         # Zero Dirichlet condition on the boundary
+        function_space = mesh_seq.function_spaces["c"][index]
         bcs = DirichletBC(function_space, 0, "on_boundary")
 
         # Setup the solver object
