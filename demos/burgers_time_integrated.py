--- conflicted
+++ resolved
@@ -23,15 +23,10 @@
 def get_form(mesh_seq):
     def form(index):
         u, u_ = mesh_seq.fields["u"]
-<<<<<<< HEAD
-        tp = mesh_seq.time_partition
-=======
-        P = mesh_seq.time_partition
->>>>>>> 38b311ab
 
         # Define constants
         R = FunctionSpace(mesh_seq[index], "R", 0)
-        dt = Function(R).assign(tp.timesteps[index])
+        dt = Function(R).assign(mesh_seq.time_partition.timesteps[index])
         nu = Function(R).assign(0.0001)
 
         # Setup variational problem
