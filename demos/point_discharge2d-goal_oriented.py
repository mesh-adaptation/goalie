--- conflicted
+++ resolved
@@ -68,13 +68,8 @@
     def solver(index):
         function_space = mesh_seq.function_spaces["c"][index]
 
-<<<<<<< HEAD
-        c, c_ = mesh_seq.fields["c"]
-        # Assign initial condition
-=======
         # Assign initial condition
         c, c_ = mesh_seq.fields["c"]
->>>>>>> 38b311ab
         c.assign(c_)
 
         # Setup variational problem
@@ -82,10 +77,7 @@
         bc = DirichletBC(function_space, 0, 1)
 
         solve(F == 0, c, bcs=bc, ad_block_tag="c")
-<<<<<<< HEAD
         yield
-=======
->>>>>>> 38b311ab
 
     return solver
 
