# Error estimation for Burgers equation
# =====================================

# So far, we have learnt how to set up :class:`MeshSeq`\s and solve
# forward and adjoint problems. In this demo, we use this functionality
# to perform goal-oriented error estimation.
#
# The fundamental result in goal-oriented error estimation is the
# *dual-weighted residual*,
#
# .. math::
#    J(u)-J(u_h)\approx\rho(u_h,u^*),
#
# where :math:`u` is the solution of a PDE with weak residual
# :math:`\rho(\cdot,\cdot)`, :math:`u_h` is a finite element solution
# and :math:`J` is the quantity of interest (QoI). Here, the *exact*
# solution :math:`u^*` of the associated adjoint problem replaces the test
# function in the second argument of the weak residual. In practice,
# we do not know what this is, of course. As such, it is common practice
# to evaluate the dual weighted residual by approximating the true adjoint
# solution in an enriched finite element space. That is, a superspace,
# obtained by adding more degrees of freedom to the base space. This could
# be done by solving global or local auxiliary PDEs, or by applying patch
# recovery type methods. Currently, only global enrichment is supported in
# Goalie. ::

from firedrake import *

from goalie import *

set_log_level(DEBUG)

# Redefine the meshes, fields and the getter functions as in the first adjoint Burgers
# demo, with two differences:
#
# * We need to specifically define the mesh for each subinterval and pass them as a
#   list. When a single mesh is passed to the :class:`~.MeshSeq` constructor, it is
#   shallow copied, which is insufficient for the :math:`h`-refinement used in the error
#   estimation step. ::
# * We need to call the :meth:`~.GoalOrientedMeshSeq.read_forms()` method in the
#   ``get_solver`` function. This is used to communicate the variational form to the
#   mesh sequence object so that Goalie can utilise it in the error estimation process
#   described above.
#
# ::

<<<<<<< HEAD
class BurgersSolver(GoalOrientedSolver):
    def get_function_spaces(self, mesh):
        return {"u": VectorFunctionSpace(mesh, "CG", 2)}

    def get_solver(self, index):
        u, u_ = self.fields["u"]
=======
n = 32
meshes = [UnitSquareMesh(n, n), UnitSquareMesh(n, n)]
fields = [Field("u", family="Lagrange", degree=2, vector=True)]


def get_solver(mesh_seq):
    def solver(index):
        u, u_ = mesh_seq.field_functions["u"]
>>>>>>> cf998b4b

        # Define constants
        R = FunctionSpace(self.meshes[index], "R", 0)
        dt = Function(R).assign(self.time_partition.timesteps[index])
        nu = Function(R).assign(0.0001)

        # Setup variational problem
        v = TestFunction(u.function_space())
        F = (
            inner((u - u_) / dt, v) * dx
            + inner(dot(u, nabla_grad(u)), v) * dx
            + nu * inner(grad(u), grad(v)) * dx
        )

        # Communicate variational form to mesh_seq
        self.read_forms({"u": F})

        # Time integrate from t_start to t_end
        P = self.time_partition
        t_start, t_end = P.subintervals[index]
        dt = P.timesteps[index]
        t = t_start
        while t < t_end - 1.0e-05:
            solve(F == 0, u, ad_block_tag="u")
            yield

            u_.assign(u)
            t += dt

    def get_initial_condition(self):
        fs = self.function_spaces["u"][0]
        x, y = SpatialCoordinate(self.meshes[0])
        return {"u": Function(fs).interpolate(as_vector([sin(pi * x), 0]))}

    def get_qoi(self, i):
        def end_time_qoi():
            u = self.fields["u"][0]
            return inner(u, u) * ds(2)

<<<<<<< HEAD
        return end_time_qoi
=======
def get_qoi(mesh_seq, i):
    def end_time_qoi():
        u = mesh_seq.field_functions["u"][0]
        return inner(u, u) * ds(2)

    return end_time_qoi
>>>>>>> cf998b4b


# Next, create a :class:`TimePartition`. ::

end_time = 0.5
dt = 1 / n
num_subintervals = len(meshes)
time_partition = TimePartition(
    end_time,
    num_subintervals,
    dt,
    fields,
    num_timesteps_per_export=2,
)

# A key difference between this demo and the previous ones is that we need to
# use a :class:`GoalOrientedMeshSeq` to access the goal-oriented error estimation
# functionality. Note that :class:`GoalOrientedMeshSeq` is a subclass of
# :class:`AdjointMeshSeq`, which is a subclass of :class:`MeshSeq`. ::

mesh_seq = MeshSeq(
    # time_partition,
    meshes,
<<<<<<< HEAD
    # get_function_spaces=get_function_spaces,
    # get_initial_condition=get_initial_condition,
    # get_solver=get_solver,
    # get_qoi=get_qoi,
    # qoi_type="end_time",
=======
    get_initial_condition=get_initial_condition,
    get_solver=get_solver,
    get_qoi=get_qoi,
    qoi_type="end_time",
>>>>>>> cf998b4b
)

# Given the description of the PDE problem in the form of a
# :class:`GoalOrientedMeshSeq`, Goalie is able to extract all of the relevant
# information to automatically compute error estimators. During the computation, we
# solve the forward and adjoint equations over the mesh sequence, as before. In
# addition, we solve the adjoint problem again in an *enriched* finite element space.
# Currently, Goalie supports uniform refinement of the meshes (:math:`h`-refinement) or
# globally increasing the polynomial order (:math:`p`-refinement). Choosing one (or
# both) of these as the ``"enrichment_method"``, we are able to compute error indicator
# fields as follows. ::

solver = BurgersSolver(time_partition, mesh_seq, qoi_type="end_time")
# error_estimator = GoalOriente(solver)

solutions, indicators = solver.indicate_errors(
    enrichment_kwargs={"enrichment_method": "h"}
)

# An error indicator field :math:`i` takes constant values on each mesh element, say
# :math:`i_K` for element :math:`K` of mesh :math:`\mathcal H`. It decomposes
# the global error estimator :math:`\epsilon` into its local contributions.
#
# .. math::
#    \epsilon = \sum_{K\in\mathcal H}i_K \approx \rho(u_h,u^*).
#
# For the purposes of this demo, we plot the solution at each exported
# timestep using the plotting driver function :func:`plot_indicator_snapshots`. ::

fig, axes, tcs = plot_indicator_snapshots(indicators, time_partition, "u", levels=50)
fig.savefig("burgers-ee.jpg")

# .. figure:: burgers-ee.jpg
#    :figwidth: 90%
#    :align: center
#
# We observe that the contributions to the QoI error are estimated to be much higher in
# the right-hand part of the domain than the left. This makes sense, becase the QoI is
# evaluated along the right-hand boundary and we have already seen that the magnitude
# of the adjoint solution tends to be larger in that region, too.
#
# .. rubric:: Exercise
#
# Try running the demo again, but with a ``"time_integrated"`` QoI, rather than an
# ``"end_time"`` one. How do the error indicator fields change in this case?
#
# This demo can also be accessed as a `Python script <burgers_ee.py>`__.<|MERGE_RESOLUTION|>--- conflicted
+++ resolved
@@ -44,14 +44,6 @@
 #
 # ::
 
-<<<<<<< HEAD
-class BurgersSolver(GoalOrientedSolver):
-    def get_function_spaces(self, mesh):
-        return {"u": VectorFunctionSpace(mesh, "CG", 2)}
-
-    def get_solver(self, index):
-        u, u_ = self.fields["u"]
-=======
 n = 32
 meshes = [UnitSquareMesh(n, n), UnitSquareMesh(n, n)]
 fields = [Field("u", family="Lagrange", degree=2, vector=True)]
@@ -60,7 +52,6 @@
 def get_solver(mesh_seq):
     def solver(index):
         u, u_ = mesh_seq.field_functions["u"]
->>>>>>> cf998b4b
 
         # Define constants
         R = FunctionSpace(self.meshes[index], "R", 0)
@@ -100,16 +91,19 @@
             u = self.fields["u"][0]
             return inner(u, u) * ds(2)
 
-<<<<<<< HEAD
-        return end_time_qoi
-=======
+
+def get_initial_condition(mesh_seq):
+    fs = mesh_seq.function_spaces["u"][0]
+    x, y = SpatialCoordinate(mesh_seq[0])
+    return {"u": Function(fs).interpolate(as_vector([sin(pi * x), 0]))}
+
+
 def get_qoi(mesh_seq, i):
     def end_time_qoi():
         u = mesh_seq.field_functions["u"][0]
         return inner(u, u) * ds(2)
 
     return end_time_qoi
->>>>>>> cf998b4b
 
 
 # Next, create a :class:`TimePartition`. ::
@@ -133,18 +127,10 @@
 mesh_seq = MeshSeq(
     # time_partition,
     meshes,
-<<<<<<< HEAD
-    # get_function_spaces=get_function_spaces,
-    # get_initial_condition=get_initial_condition,
-    # get_solver=get_solver,
-    # get_qoi=get_qoi,
-    # qoi_type="end_time",
-=======
     get_initial_condition=get_initial_condition,
     get_solver=get_solver,
     get_qoi=get_qoi,
     qoi_type="end_time",
->>>>>>> cf998b4b
 )
 
 # Given the description of the PDE problem in the form of a
