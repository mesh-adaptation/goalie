# Point discharge with diffusion
# ==============================

# Goalie has been developed primarily with time-dependent problems in
# mind, since the loop structures required to solve forward and adjoint
# problems and do goal-oriented error estimation and mesh adaptation are
# rather complex for such cases. However, it can also be used to solve
# steady-state problems.
#
# Consider the same steady-state advection-diffusion test case as in the
# motivation for the Goalie manual: the "point discharge with diffusion"
# test case from :cite:`Riadh:2014`. In this test case, we solve
#
# .. math::
#   \left\{\begin{array}{rl}
#       \mathbf u\cdot\nabla c - \nabla\cdot(D\nabla c) = S & \text{in}\:\Omega\\
#       c=0 & \text{on}\:\partial\Omega_{\mathrm{inflow}}\\
#       \nabla c\cdot\widehat{\mathbf n}=0 &
#           \text{on}\:\partial\Omega\backslash\partial\Omega_{\mathrm{inflow}}
#   \end{array}\right.,
#
# for a tracer concentration :math:`c`, with fluid velocity
# :math:`\mathbf u`, diffusion coefficient :math:`D` and point source
# representation :math:`S`. The domain of interest is the rectangle
# :math:`\Omega = [0, 50] \times [0, 10]`.
#
# As always, start by importing Firedrake and Goalie. ::

from firedrake import *

from goalie_adjoint import *

# We solve the advection-diffusion problem in :math:`\mathbb P1` space. ::

mesh = RectangleMesh(200, 40, 50, 10)
<<<<<<< HEAD
fields = [Field("c", mesh=mesh, family="Lagrange", degree=1, unsteady=False)]
=======
fields = [Field("c", family="Lagrange", degree=1, unsteady=False)]
>>>>>>> 2e48b94b

# Point sources are difficult to represent in numerical models. Here we
# follow :cite:`Wallwork:2022` in using a Gaussian approximation. Let
# :math:`(x_0,y_0)=(2,5)` denote the point source location and
# :math:`r=0.05606388` be a radius parameter, which has been calibrated
# so that the finite element approximation is as close as possible to the
# analytical solution, in some sense (see :cite:`Wallwork:2022` for details). ::


def source(mesh):
    x, y = SpatialCoordinate(mesh)
    x0, y0, r = 2, 5, 0.05606388
    return 100.0 * exp(-((x - x0) ** 2 + (y - y0) ** 2) / r**2)


# On its own, a :math:`\mathbb P1` discretisation is unstable for this
# problem. Therefore, we include additional `streamline upwind Petrov
# Galerkin (SUPG)` stabilisation by modifying the test function
# :math:`\psi` according to
#
# .. math::
#    \psi \mapsto \psi + \tau\mathbf u\cdot\nabla\psi,
#
# with stabilisation parameter
#
# .. math::
#    \tau = \min\left(\frac{h}{2\|\mathbf u\|},\frac{h\|\mathbf u\|}{6D}\right),
#
# where :math:`h` measures cell size.
#
# Note that :attr:`mesh_seq.field_functions` now returns a single
# :class:`~firedrake.function.Function` object since the problem is steady, so there is
# no notion of a lagged solution, unlike in previous (time-dependent) demos.
# With these ingredients, we can now define the :meth:`get_solver` method. Don't forget
# to apply the corresponding `ad_block_tag` to the solve call. Additionally, we must
# communicate the defined variational form to ``mesh_seq`` using the
# :meth:`mesh_seq.read_form()` method for Goalie to utilise it during error indication.
# ::


def get_solver(mesh_seq):
    def solver(index):
        function_space = mesh_seq.function_spaces["c"][index]
        c = mesh_seq.field_functions["c"]
        h = CellSize(mesh_seq[index])
        S = source(mesh_seq[index])

        # Define constants
        R = FunctionSpace(mesh_seq[index], "R", 0)
        D = Function(R).assign(0.1)
        u_x = Function(R).assign(1.0)
        u_y = Function(R).assign(0.0)
        u = as_vector([u_x, u_y])

        # SUPG stabilisation parameter
        unorm = sqrt(dot(u, u))
        tau = 0.5 * h / unorm
        tau = min_value(tau, unorm * h / (6 * D))

        # Setup variational problem
        psi = TestFunction(function_space)
        psi = psi + tau * dot(u, grad(psi))
        F = (
            dot(u, grad(c)) * psi * dx
            + inner(D * grad(c), grad(psi)) * dx
            - S * psi * dx
        )
        bc = DirichletBC(function_space, 0, 1)

        # Communicate variational form to mesh_seq
        mesh_seq.read_forms({"c": F})

        solve(F == 0, c, bcs=bc, ad_block_tag="c")
        yield

    return solver


# For steady-state problems, we do not need to specify :func:`get_initial_condition`
# if the equation is linear. If the equation is nonlinear then this would provide
# an initial guess. By default, all components are initialised to zero.
#
# As in the motivation for the manual, we consider a quantity of interest that
# integrates the tracer concentration over a circular "receiver" region. Since
# there is no time dependence, the QoI looks just like an ``"end_time"`` type QoI. ::


def get_qoi(mesh_seq, index):
    def qoi():
        c = mesh_seq.field_functions["c"]
        x, y = SpatialCoordinate(mesh_seq[index])
        xr, yr, rr = 20, 7.5, 0.5
        kernel = conditional((x - xr) ** 2 + (y - yr) ** 2 < rr**2, 1, 0)
        return kernel * c * dx

    return qoi


# Finally, we can set up the problem. Instead of using a :class:`TimePartition`,
# we use the subclass :class:`TimeInstant`, whose only input is the field list. ::

time_partition = TimeInstant(fields)

# When creating the :class:`MeshSeq`, we need to set the ``"qoi_type"`` to
# ``"steady"``. ::

mesh_seq = GoalOrientedMeshSeq(
    time_partition,
    mesh,
    get_solver=get_solver,
    get_qoi=get_qoi,
    qoi_type="steady",
)
solutions, indicators = mesh_seq.indicate_errors(
    enrichment_kwargs={"enrichment_method": "p"}
)

# We can plot the solution fields and error indicators as follows. ::

import matplotlib.colors as mcolors
from matplotlib import ticker

plot_kwargs = {"levels": 50, "figsize": (10, 3), "cmap": "coolwarm"}
fig, axes, tcs = plot_snapshots(
    solutions, time_partition, "c", "forward", **plot_kwargs
)
fig.colorbar(tcs[0][0], orientation="horizontal", pad=0.2)
axes.set_title("Forward solution")
fig.savefig("point_discharge2d-forward.jpg")
fig, axes, tcs = plot_snapshots(
    solutions, time_partition, "c", "adjoint", **plot_kwargs
)
fig.colorbar(tcs[0][0], orientation="horizontal", pad=0.2)
axes.set_title("Adjoint solution")
fig.savefig("point_discharge2d-adjoint.jpg")
plot_kwargs["norm"] = mcolors.LogNorm()
plot_kwargs["locator"] = ticker.LogLocator()
fig, axes, tcs = plot_indicator_snapshots(
    indicators, time_partition, "c", **plot_kwargs
)
cbar = fig.colorbar(tcs[0][0], orientation="horizontal", pad=0.2)
axes.set_title("Error indicator")
fig.savefig("point_discharge2d-indicator.jpg")

# The forward solution is driven by a point source, which is advected from
# left to right and diffused uniformly in all directions.
#
# .. figure:: point_discharge2d-forward.jpg
#    :figwidth: 80%
#    :align: center
#
# The adjoint solution, on the other hand, is driven by a source term at the
# `receiver` and is advected from right to left. It is also diffused uniformly
# in all directions.
#
# .. figure:: point_discharge2d-adjoint.jpg
#    :figwidth: 80%
#    :align: center
#
# The resulting goal-oriented error indicator field is non-zero inbetween the
# source and receiver, implying that the largest contributions towards QoI
# error come from these parts of the domain. By contrast, the contributions
# from downstream regions are negligible.
#
# .. figure:: point_discharge2d-indicator.jpg
#    :figwidth: 80%
#    :align: center
#
# In the `next tutorial <./point_discharge2d-hessian.py.html>`__ we will apply
# metric-based mesh adaptation to the point discharge test case considered here.
#
# This tutorial can be dowloaded as a `Python script <point_discharge2d.py>`__.
#
#
# .. rubric:: References
#
# .. bibliography::
#    :filter: docname in docnames<|MERGE_RESOLUTION|>--- conflicted
+++ resolved
@@ -33,11 +33,7 @@
 # We solve the advection-diffusion problem in :math:`\mathbb P1` space. ::
 
 mesh = RectangleMesh(200, 40, 50, 10)
-<<<<<<< HEAD
-fields = [Field("c", mesh=mesh, family="Lagrange", degree=1, unsteady=False)]
-=======
 fields = [Field("c", family="Lagrange", degree=1, unsteady=False)]
->>>>>>> 2e48b94b
 
 # Point sources are difficult to represent in numerical models. Here we
 # follow :cite:`Wallwork:2022` in using a Gaussian approximation. Let
