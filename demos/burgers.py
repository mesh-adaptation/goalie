# Burgers equation on a sequence of meshes
# ========================================

# This demo shows how to solve the `Firedrake`
# `Burgers equation demo <https://firedrakeproject.org/demos/burgers.py.html>`__
# on a sequence of meshes using Goalie.
# The PDE
#
# .. math::
#
#    \frac{\partial\mathbf u}{\partial t}
#    + (\mathbf u\cdot\nabla)\mathbf u
#    - \nu\nabla^2\mathbf u = \boldsymbol0 \quad\text{in}\quad \Omega\\
#
#    (\widehat{\mathbf n}\cdot\nabla)\mathbf u
#    = \boldsymbol0 \quad\text{on}\quad \partial\Omega
#
# is solved on two meshes of the unit square,
# :math:`\Omega = [0, 1]^2`. The forward solution is initialised
# as a sine wave and is nonlinearly advected to the right hand
# side. See the Firedrake demo for details on the discretisation used.

from firedrake import *

from goalie import *

# We begin by defining the two meshes of the unit sequare that we'd like to solve over.
# For simplicity, we just use the same mesh twice: a :math:`32\times32` grid of the unit
# square, with each grid-box divided into right-angled triangles. ::

n = 32
# mesh = UnitSquareMesh(n, n)
mesh_seq = MeshSeq([UnitSquareMesh(n, n), UnitSquareMesh(n, n)])

# In the Burgers problem, we have a single prognostic variable, :math:`\mathbf u`. Its
# name and other metadata are recorded in a :class:`~.Field` object. One important piece
# of metadata is the finite element used to define function spaces for the field (given
# some mesh). This can be defined either using the :class:`finat.ufl.FiniteElement`
# class, or using the same arguments as can be passed to
# :class:`firedrake.functionspace.FunctionSpace` (e.g., `mesh`, `family`, `degree`). In
# this case, we use a :math:`\mathbb{P}2` space so specify `family="Lagrange"` and
# `degree=2`.Since Burgers is a vector equation, we need to specify `vector=True`. ::

fields = [Field("u", family="Lagrange", degree=2, vector=True)]

# The solution :class:`Function`\s are automatically built on the function spaces given
# by the :func:`get_function_spaces` function and are accessed via the
# :attr:`field_functions` attribute of the :class:`MeshSeq`. This attribute provides a
# dictionary of tuples containing the current and lagged solutions for each field.
#
# In order to solve the PDE, we need to choose a time integration routine and solver
# parameters for the underlying linear and nonlinear systems. This is achieved below by
# using a function :func:`solver` whose input is the :class:`MeshSeq` index. The
# function should return a generator that yields the solution at each timestep, so
# that Goalie can efficiently track the solution history. This is done by using the
# `yield` statement before progressing to the next timestep.
#
# The lagged solution is assigned the initial condition for the current subinterval
# index. For the :math:`0^{th}` index, this will be provided by the initial conditions,
# otherwise it will be transferred from the previous mesh in the sequence.
# Timestepping information associated with a given subinterval can be accessed via the
# :attr:`TimePartition` attribute of the :class:`MeshSeq`. For technical reasons, we
# need to create a :class:`Function` in the `'R'` space (of real numbers) to hold
# constants.::


class BurgersModel(Model):
<<<<<<< HEAD
    def get_function_spaces(self, mesh):
        return {"u": VectorFunctionSpace(mesh, "CG", 2)}

    def get_solver(self, index, time_partition, meshes, fields, function_spaces):
=======
    def get_solver(
        self, index, time_partition, meshes, field_functions, function_spaces
    ):
>>>>>>> 1c9b3cbd
        # def solver(index):
        # Get the current and lagged solutions
        u, u_ = field_functions["u"]

        # Define constants
        R = FunctionSpace(meshes[index], "R", 0)
        dt = Function(R).assign(time_partition.timesteps[index])
        nu = Function(R).assign(0.0001)

        # Setup variational problem
        v = TestFunction(u.function_space())
        F = (
            inner((u - u_) / dt, v) * dx
            + inner(dot(u, nabla_grad(u)), v) * dx
            + nu * inner(grad(u), grad(v)) * dx
        )

        # Time integrate from t_start to t_end
        tp = time_partition
        t_start, t_end = tp.subintervals[index]
        dt = tp.timesteps[index]
        t = t_start
        while t < t_end - 1.0e-05:
            solve(F == 0, u)
            yield

            u_.assign(u)
            t += dt

<<<<<<< HEAD
    # return solver
=======
        # return solver
>>>>>>> 1c9b3cbd

    # Goalie also requires a function for generating an initial
    # condition from the function space defined on the
    # :math:`0^{th}` mesh. ::

    def get_initial_condition(self, time_partition, meshes, fields, function_spaces):
        fs = function_spaces["u"][0]
        x, y = SpatialCoordinate(meshes[0])
        return {"u": Function(fs).interpolate(as_vector([sin(pi * x), 0]))}


# Now that we have the above functions defined, we need to define the time
# discretisation used for the solver. To do this, we create a :class:`TimePartition` for
# the problem with two subintervals. ::

end_time = 0.5
dt = 1 / n
num_subintervals = 2
time_partition = TimePartition(
    end_time,
    num_subintervals,
    dt,
    fields,
    num_timesteps_per_export=2,
)

# Finally, we are able to construct a :class:`~.MeshSeq` and solve Burgers equation over
# the meshes in sequence. Note that the second argument can be either a list of meshes
# or just a single mesh. If a single mesh is passed then this will be used for all
# subintervals. ::

<<<<<<< HEAD
mesh_seq = MeshSeq(
    time_partition,
    mesh,
    get_initial_condition=get_initial_condition,
    get_solver=get_solver,
)
=======
# mesh_seq = MeshSeq(
#     time_partition,
#     mesh,
#     get_initial_condition=get_initial_condition,
#     get_solver=get_solver,
# )
>>>>>>> 1c9b3cbd
model = BurgersModel()
solver = Solver(model, time_partition, mesh_seq)
solutions = solver.solve_forward()

# During the :func:`solve_forward` call, the solver that was provided
# is applied on the first subinterval. The forward solution at the end
# of that subinterval is transferred to the mesh associated with the
# second subinterval and used as an initial condition for the same solver
# applied again there. Goalie uses a conservative interpolation
# operator to transfer solution data between the two meshes. In this
# example, the meshes (and hence function spaces) are identical so the
# projection operation will in fact be the identity.
#
# The output is a nested dictionary of solution data, indexed by
# solution type (``"forward"`` or ``"forward_old"``) and then field name
# (here ``"u"``). The contents of the inner dictionaries are lists
# containing lists of solution :class:`Function`\s, indexed first by
# subinterval and then by timestep. That is,
# ``solutions["forward"]["u"][i][j]`` contains the forward solution
# associated with field ``"u"`` at the ``j``-th timestep of
# subinterval ``i``. Similarly, ``solutions["forward_old"]["u"][i][j]``
# contains the forward solution from the timestep prior.
#
# For the purposes of this demo, we plot the solution at each exported
# timestep using the plotting driver function :func:`plot_snapshots`. ::

fig, axes, tcs = plot_snapshots(
    solutions, time_partition, "u", "forward", levels=np.linspace(0, 1, 9)
)
fig.savefig("burgers.jpg")

# .. figure:: burgers.jpg
#    :figwidth: 90%
#    :align: center
#
# We see that the initial sinusoid is nonlinearly advected Eastwards.
#
# In the `next demo <./burgers1.py.html>`__, we use Goalie to
# automatically solve the adjoint problem associated with Burgers
# equation.
#
# This demo can also be accessed as a `Python script <burgers.py>`__.<|MERGE_RESOLUTION|>--- conflicted
+++ resolved
@@ -65,16 +65,9 @@
 
 
 class BurgersModel(Model):
-<<<<<<< HEAD
-    def get_function_spaces(self, mesh):
-        return {"u": VectorFunctionSpace(mesh, "CG", 2)}
-
-    def get_solver(self, index, time_partition, meshes, fields, function_spaces):
-=======
     def get_solver(
         self, index, time_partition, meshes, field_functions, function_spaces
     ):
->>>>>>> 1c9b3cbd
         # def solver(index):
         # Get the current and lagged solutions
         u, u_ = field_functions["u"]
@@ -104,11 +97,7 @@
             u_.assign(u)
             t += dt
 
-<<<<<<< HEAD
-    # return solver
-=======
         # return solver
->>>>>>> 1c9b3cbd
 
     # Goalie also requires a function for generating an initial
     # condition from the function space defined on the
@@ -140,21 +129,12 @@
 # or just a single mesh. If a single mesh is passed then this will be used for all
 # subintervals. ::
 
-<<<<<<< HEAD
-mesh_seq = MeshSeq(
-    time_partition,
-    mesh,
-    get_initial_condition=get_initial_condition,
-    get_solver=get_solver,
-)
-=======
 # mesh_seq = MeshSeq(
 #     time_partition,
 #     mesh,
 #     get_initial_condition=get_initial_condition,
 #     get_solver=get_solver,
 # )
->>>>>>> 1c9b3cbd
 model = BurgersModel()
 solver = Solver(model, time_partition, mesh_seq)
 solutions = solver.solve_forward()
