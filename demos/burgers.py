# Burgers equation on a sequence of meshes
# ========================================

# This demo shows how to solve the `Firedrake`
# `Burgers equation demo <https://firedrakeproject.org/demos/burgers.py.html>`__
# on a sequence of meshes using Goalie.
# The PDE
#
# .. math::
#
#    \frac{\partial\mathbf u}{\partial t}
#    + (\mathbf u\cdot\nabla)\mathbf u
#    - \nu\nabla^2\mathbf u = \boldsymbol0 \quad\text{in}\quad \Omega\\
#
#    (\widehat{\mathbf n}\cdot\nabla)\mathbf u
#    = \boldsymbol0 \quad\text{on}\quad \partial\Omega
#
# is solved on two meshes of the unit square,
# :math:`\Omega = [0, 1]^2`. The forward solution is initialised
# as a sine wave and is nonlinearly advected to the right hand
# side. See the Firedrake demo for details on the discretisation used.

from firedrake import *

from goalie import *

# In this problem, we have a single prognostic variable,
# :math:`\mathbf u`. Its name is recorded in a list of
# field names. ::

field_names = ["u"]

# For each such field, we need to be able to specify how to
# build a :class:`FunctionSpace`, given some mesh. Since there
# could be more than one field, function spaces are given as a
# dictionary, indexed by the prognostic solution field names. ::


def get_function_spaces(mesh):
    return {"u": VectorFunctionSpace(mesh, "CG", 2)}


# In order to solve PDEs using the finite element method, we
# require a weak form. For this, Goalie requires a function
<<<<<<< HEAD
# that maps the :class:`MeshSeq` index to the form. The form
# should be returned inside its own dictionary, with an entry
# for each equation being solved for.
#
# The solution :class:`Function`\s are automatically built on the function
# spaces given by the :func:`get_function_spaces` function and
# are accessed via the :attr:`fields` attribute of the :class:`MeshSeq`.
# The timestepping information associated with a given subinterval
# can be accessed via the :attr:`time_partition` attribute of
=======
# that maps the :class:`MeshSeq` index and a dictionary of
# solution data to the form. The form should be
# returned inside its own dictionary, with an entry for each equation
# being solved for.
#
# The solution :class:`Function`\s are automatically built on the function spaces given
# by the :func:`get_function_spaces` function and are accessed via the :attr:`fields`
# attribute of the :class:`MeshSeq`. This attribute provides a dictionary of tuples
# containing the current and lagged solutions for each field.
# Similarly, timestepping information associated with a given subinterval
# can be accessed via the :attr:`TimePartition` attribute of
>>>>>>> 38b311ab
# the :class:`MeshSeq`. For technical reasons, we need to create a :class:`Function`
# in the `'R'` space (of real numbers) to hold constants. ::


def get_form(mesh_seq):
    def form(index):
<<<<<<< HEAD
        u, u_ = mesh_seq.fields["u"]
        tp = mesh_seq.time_partition
=======
        # Get the current and lagged solutions
        u, u_ = mesh_seq.fields["u"]

        P = mesh_seq.time_partition
>>>>>>> 38b311ab

        # Define constants
        R = FunctionSpace(mesh_seq[index], "R", 0)
        dt = Function(R).assign(tp.timesteps[index])
        nu = Function(R).assign(0.0001)

        # Setup variational problem
        v = TestFunction(u.function_space())
        F = (
            inner((u - u_) / dt, v) * dx
            + inner(dot(u, nabla_grad(u)), v) * dx
            + nu * inner(grad(u), grad(v)) * dx
        )
        return {"u": F}

    return form


# We have a weak form. The dictionary usage may seem cumbersome when applied to such a
# simple problem, but it comes in handy when solving adjoint problems associated with
# coupled systems of equations.
<<<<<<< HEAD
#
# In order to solve the PDE, we need to choose a time integration routine and solver
# parameters for the underlying linear and nonlinear systems. This is achieved using a
# function whose input is the :class:`MeshSeq` index. The function should return a
# generator that yields the solution at each timestep, so that Goalie can efficiently
# track the solution history. This is done by using the `yield` statement before
# progressing to the next timestep. ::
=======

# In order to solve the PDE, we need to choose
# a time integration routine and solver parameters for the underlying
# linear and nonlinear systems. This is achieved below by using a function
# :func:`solver` whose input is the :class:`MeshSeq` index. As noted above, the solution
# :class:`Function`\s are automatically initialised and accessed via the
# :attr:`fields` attribute of the :class:`MeshSeq`. The lagged solution is assigned
# the initial condition for the current subinterval index. For the :math:`0^{th}` index,
# this will be provided by the initial conditions, otherwise it will be transferred
# from the previous mesh in the sequence.
#
# Note that it is important that the PDE solve is labelled
# with an ``ad_block_tag`` which matches the corresponding
# prognostic variable name.
>>>>>>> 38b311ab


def get_solver(mesh_seq):
    def solver(index):
<<<<<<< HEAD
=======
        # Get the current and lagged solutions
>>>>>>> 38b311ab
        u, u_ = mesh_seq.fields["u"]

        # Define form
        F = mesh_seq.form(index)["u"]

        # Time integrate from t_start to t_end
        tp = mesh_seq.time_partition
        t_start, t_end = tp.subintervals[index]
        dt = tp.timesteps[index]
        t = t_start
        while t < t_end - 1.0e-05:
            solve(F == 0, u)
            yield

            u_.assign(u)
            t += dt

    return solver


# Goalie also requires a function for generating an initial
# condition from the function space defined on the
# :math:`0^{th}` mesh. ::


def get_initial_condition(mesh_seq):
    fs = mesh_seq.function_spaces["u"][0]
    x, y = SpatialCoordinate(mesh_seq[0])
    return {"u": assemble(interpolate(as_vector([sin(pi * x), 0]), fs))}


# Now that we have the above functions defined, we move onto the
# concrete parts of the solver. To begin with, we require a
# sequence of meshes, simulation end time and a timestep. ::

n = 32
meshes = [
    UnitSquareMesh(n, n),
    UnitSquareMesh(n, n),
]
end_time = 0.5
dt = 1 / n

# These can be used to create a :class:`TimePartition` for the
# problem with two subintervals. ::

num_subintervals = len(meshes)
time_partition = TimePartition(
    end_time,
    num_subintervals,
    dt,
    field_names,
    num_timesteps_per_export=2,
)

# Finally, we are able to construct a :class:`MeshSeq` and
# solve Burgers equation over the meshes in sequence. ::

mesh_seq = MeshSeq(
    time_partition,
    meshes,
    get_function_spaces=get_function_spaces,
    get_initial_condition=get_initial_condition,
    get_form=get_form,
    get_solver=get_solver,
)
solutions = mesh_seq.solve_forward()

# During the :func:`solve_forward` call, the solver that was provided
# is applied on the first subinterval. The forward solution at the end
# of that subinterval is transferred to the mesh associated with the
# second subinterval and used as an initial condition for the same solver
# applied again there. Goalie uses a conservative interpolation
# operator to transfer solution data between the two meshes. In this
# example, the meshes (and hence function spaces) are identical so the
# projection operation will in fact be the identity.
#
# The output is a nested dictionary of solution data, indexed by
# solution type (``"forward"`` or ``"forward_old"``) and then field name
# (here ``"u"``). The contents of the inner dictionaries are lists
# containing lists of solution :class:`Function`\s, indexed first by
# subinterval and then by timestep. That is,
# ``solutions["forward"]["u"][i][j]`` contains the forward solution
# associated with field ``"u"`` at the ``j``-th timestep of
# subinterval ``i``. Similarly, ``solutions["forward_old"]["u"][i][j]``
# contains the forward solution from the timestep prior.
#
# For the purposes of this demo, we plot the solution at each exported
# timestep using the plotting driver function :func:`plot_snapshots`. ::

fig, axes, tcs = plot_snapshots(
    solutions, time_partition, "u", "forward", levels=np.linspace(0, 1, 9)
)
fig.savefig("burgers.jpg")

# .. figure:: burgers.jpg
#    :figwidth: 90%
#    :align: center
#
# We see that the initial sinusoid is nonlinearly advected Eastwards.
#
# In the `next demo <./burgers1.py.html>`__, we use Goalie to
# automatically solve the adjoint problem associated with Burgers
# equation.
#
# This demo can also be accessed as a `Python script <burgers.py>`__.<|MERGE_RESOLUTION|>--- conflicted
+++ resolved
@@ -42,17 +42,6 @@
 
 # In order to solve PDEs using the finite element method, we
 # require a weak form. For this, Goalie requires a function
-<<<<<<< HEAD
-# that maps the :class:`MeshSeq` index to the form. The form
-# should be returned inside its own dictionary, with an entry
-# for each equation being solved for.
-#
-# The solution :class:`Function`\s are automatically built on the function
-# spaces given by the :func:`get_function_spaces` function and
-# are accessed via the :attr:`fields` attribute of the :class:`MeshSeq`.
-# The timestepping information associated with a given subinterval
-# can be accessed via the :attr:`time_partition` attribute of
-=======
 # that maps the :class:`MeshSeq` index and a dictionary of
 # solution data to the form. The form should be
 # returned inside its own dictionary, with an entry for each equation
@@ -64,26 +53,18 @@
 # containing the current and lagged solutions for each field.
 # Similarly, timestepping information associated with a given subinterval
 # can be accessed via the :attr:`TimePartition` attribute of
->>>>>>> 38b311ab
 # the :class:`MeshSeq`. For technical reasons, we need to create a :class:`Function`
 # in the `'R'` space (of real numbers) to hold constants. ::
 
 
 def get_form(mesh_seq):
     def form(index):
-<<<<<<< HEAD
-        u, u_ = mesh_seq.fields["u"]
-        tp = mesh_seq.time_partition
-=======
         # Get the current and lagged solutions
         u, u_ = mesh_seq.fields["u"]
 
-        P = mesh_seq.time_partition
->>>>>>> 38b311ab
-
         # Define constants
         R = FunctionSpace(mesh_seq[index], "R", 0)
-        dt = Function(R).assign(tp.timesteps[index])
+        dt = Function(R).assign(mesh_seq.time_partition.timesteps[index])
         nu = Function(R).assign(0.0001)
 
         # Setup variational problem
@@ -101,38 +82,24 @@
 # We have a weak form. The dictionary usage may seem cumbersome when applied to such a
 # simple problem, but it comes in handy when solving adjoint problems associated with
 # coupled systems of equations.
-<<<<<<< HEAD
 #
 # In order to solve the PDE, we need to choose a time integration routine and solver
 # parameters for the underlying linear and nonlinear systems. This is achieved using a
-# function whose input is the :class:`MeshSeq` index. The function should return a
-# generator that yields the solution at each timestep, so that Goalie can efficiently
-# track the solution history. This is done by using the `yield` statement before
-# progressing to the next timestep. ::
-=======
-
-# In order to solve the PDE, we need to choose
-# a time integration routine and solver parameters for the underlying
-# linear and nonlinear systems. This is achieved below by using a function
-# :func:`solver` whose input is the :class:`MeshSeq` index. As noted above, the solution
+# function whose input is the :class:`MeshSeq` index. As noted above, the solution
 # :class:`Function`\s are automatically initialised and accessed via the
 # :attr:`fields` attribute of the :class:`MeshSeq`. The lagged solution is assigned
 # the initial condition for the current subinterval index. For the :math:`0^{th}` index,
 # this will be provided by the initial conditions, otherwise it will be transferred
 # from the previous mesh in the sequence.
 #
-# Note that it is important that the PDE solve is labelled
-# with an ``ad_block_tag`` which matches the corresponding
-# prognostic variable name.
->>>>>>> 38b311ab
+# The function should return a generator that yields the solution at each timestep, so
+# that Goalie can efficiently track the solution history. This is done by using the
+# `yield` statement before progressing to the next timestep. ::
 
 
 def get_solver(mesh_seq):
     def solver(index):
-<<<<<<< HEAD
-=======
         # Get the current and lagged solutions
->>>>>>> 38b311ab
         u, u_ = mesh_seq.fields["u"]
 
         # Define form
