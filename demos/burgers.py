# Burgers equation on a sequence of meshes
# ========================================

# This demo shows how to solve the `Firedrake`
# `Burgers equation demo <https://firedrakeproject.org/demos/burgers.py.html>`__
# on a sequence of meshes using Goalie.
# The PDE
#
# .. math::
#
#    \frac{\partial\mathbf u}{\partial t}
#    + (\mathbf u\cdot\nabla)\mathbf u
#    - \nu\nabla^2\mathbf u = \boldsymbol0 \quad\text{in}\quad \Omega\\
#
#    (\widehat{\mathbf n}\cdot\nabla)\mathbf u
#    = \boldsymbol0 \quad\text{on}\quad \partial\Omega
#
# is solved on two meshes of the unit square,
# :math:`\Omega = [0, 1]^2`. The forward solution is initialised
# as a sine wave and is nonlinearly advected to the right hand
# side. See the Firedrake demo for details on the discretisation used.

from firedrake import *

from goalie import *

# We begin by defining the two meshes of the unit sequare that we'd like to solve over.
# For simplicity, we just use the same mesh twice: a :math:`32\times32` grid of the unit
# square, with each grid-box divided into right-angled triangles. ::

n = 32
mesh = UnitSquareMesh(n, n)

# In the Burgers problem, we have a single prognostic variable, :math:`\mathbf u`. Its
# name and other metadata are recorded in a :class:`~.Field` object. One important piece
# of metadata is the finite element used to define function spaces for the field (given
# some mesh). This can be defined either using the :class:`finat.ufl.FiniteElement`
# class, or using the same arguments as can be passed to
# :class:`firedrake.functionspace.FunctionSpace` (e.g., `mesh`, `family`, `degree`). In
# this case, we use a :math:`\mathbb{P}2` space so specify `family="Lagrange"` and
# `degree=2`.Since Burgers is a vector equation, we need to specify `vector=True`. ::

<<<<<<< HEAD
fields = [Field("u", family="Lagrange", mesh=mesh, degree=2, vector=True)]

# The solution :class:`Function`\s are automatically built on the function spaces
# defined by the finite element and are accessed via the :attr:`field_data` attribute of
# the :class:`MeshSeq`. This attribute provides a dictionary of tuples containing the
# current and lagged solutions for each field.
=======
fields = [Field("u", family="Lagrange", degree=2, vector=True)]

# The solution :class:`Function`\s are automatically built on the function spaces given
# by the :func:`get_function_spaces` function and are accessed via the
# :attr:`field_functions` attribute of the :class:`MeshSeq`. This attribute provides a
# dictionary of tuples containing the current and lagged solutions for each field.
>>>>>>> 2e48b94b
#
# In order to solve the PDE, we need to choose a time integration routine and solver
# parameters for the underlying linear and nonlinear systems. This is achieved below by
# using a function :func:`solver` whose input is the :class:`MeshSeq` index. The
# function should return a generator that yields the solution at each timestep, so
# that Goalie can efficiently track the solution history. This is done by using the
# `yield` statement before progressing to the next timestep.
#
# The lagged solution is assigned the initial condition for the current subinterval
# index. For the :math:`0^{th}` index, this will be provided by the initial conditions,
# otherwise it will be transferred from the previous mesh in the sequence.
# Timestepping information associated with a given subinterval can be accessed via the
# :attr:`TimePartition` attribute of the :class:`MeshSeq`. For technical reasons, we
# need to create a :class:`Function` in the `'R'` space (of real numbers) to hold
# constants.::


def get_solver(mesh_seq):
    def solver(index):
        # Get the current and lagged solutions
        u, u_ = mesh_seq.field_functions["u"]

        # Define constants
        R = FunctionSpace(mesh_seq[index], "R", 0)
        dt = Function(R).assign(mesh_seq.time_partition.timesteps[index])
        nu = Function(R).assign(0.0001)

        # Setup variational problem
        v = TestFunction(u.function_space())
        F = (
            inner((u - u_) / dt, v) * dx
            + inner(dot(u, nabla_grad(u)), v) * dx
            + nu * inner(grad(u), grad(v)) * dx
        )

        # Time integrate from t_start to t_end
        tp = mesh_seq.time_partition
        t_start, t_end = tp.subintervals[index]
        dt = tp.timesteps[index]
        t = t_start
        while t < t_end - 1.0e-05:
            solve(F == 0, u)
            yield

            u_.assign(u)
            t += dt

    return solver


# Goalie also requires a function for generating an initial
# condition from the function space defined on the
# :math:`0^{th}` mesh. ::


def get_initial_condition(mesh_seq):
    fs = mesh_seq.function_spaces["u"][0]
    x, y = SpatialCoordinate(mesh_seq[0])
    return {"u": Function(fs).interpolate(as_vector([sin(pi * x), 0]))}


# Now that we have the above functions defined, we need to define the time
# discretisation used for the solver. To do this, we create a :class:`TimePartition` for
# the problem with two subintervals. ::

end_time = 0.5
dt = 1 / n
num_subintervals = 2
time_partition = TimePartition(
    end_time,
    num_subintervals,
    dt,
    fields,
    num_timesteps_per_export=2,
)

# Finally, we are able to construct a :class:`~.MeshSeq` and solve Burgers equation over
# the meshes in sequence. Note that the second argument can be either a list of meshes
# or just a single mesh. If a single mesh is passed then this will be used for all
# subintervals. ::

mesh_seq = MeshSeq(
    time_partition,
    mesh,
    get_initial_condition=get_initial_condition,
    get_solver=get_solver,
)
solutions = mesh_seq.solve_forward()

# During the :func:`solve_forward` call, the solver that was provided
# is applied on the first subinterval. The forward solution at the end
# of that subinterval is transferred to the mesh associated with the
# second subinterval and used as an initial condition for the same solver
# applied again there. Goalie uses a conservative interpolation
# operator to transfer solution data between the two meshes. In this
# example, the meshes (and hence function spaces) are identical so the
# projection operation will in fact be the identity.
#
# The output is a nested dictionary of solution data, indexed by
# solution type (``"forward"`` or ``"forward_old"``) and then field name
# (here ``"u"``). The contents of the inner dictionaries are lists
# containing lists of solution :class:`Function`\s, indexed first by
# subinterval and then by timestep. That is,
# ``solutions["forward"]["u"][i][j]`` contains the forward solution
# associated with field ``"u"`` at the ``j``-th timestep of
# subinterval ``i``. Similarly, ``solutions["forward_old"]["u"][i][j]``
# contains the forward solution from the timestep prior.
#
# For the purposes of this demo, we plot the solution at each exported
# timestep using the plotting driver function :func:`plot_snapshots`. ::

fig, axes, tcs = plot_snapshots(
    solutions, time_partition, "u", "forward", levels=np.linspace(0, 1, 9)
)
fig.savefig("burgers.jpg")

# .. figure:: burgers.jpg
#    :figwidth: 90%
#    :align: center
#
# We see that the initial sinusoid is nonlinearly advected Eastwards.
#
# In the `next demo <./burgers1.py.html>`__, we use Goalie to
# automatically solve the adjoint problem associated with Burgers
# equation.
#
# This demo can also be accessed as a `Python script <burgers.py>`__.<|MERGE_RESOLUTION|>--- conflicted
+++ resolved
@@ -40,21 +40,12 @@
 # this case, we use a :math:`\mathbb{P}2` space so specify `family="Lagrange"` and
 # `degree=2`.Since Burgers is a vector equation, we need to specify `vector=True`. ::
 
-<<<<<<< HEAD
-fields = [Field("u", family="Lagrange", mesh=mesh, degree=2, vector=True)]
-
-# The solution :class:`Function`\s are automatically built on the function spaces
-# defined by the finite element and are accessed via the :attr:`field_data` attribute of
-# the :class:`MeshSeq`. This attribute provides a dictionary of tuples containing the
-# current and lagged solutions for each field.
-=======
 fields = [Field("u", family="Lagrange", degree=2, vector=True)]
 
 # The solution :class:`Function`\s are automatically built on the function spaces given
 # by the :func:`get_function_spaces` function and are accessed via the
 # :attr:`field_functions` attribute of the :class:`MeshSeq`. This attribute provides a
 # dictionary of tuples containing the current and lagged solutions for each field.
->>>>>>> 2e48b94b
 #
 # In order to solve the PDE, we need to choose a time integration routine and solver
 # parameters for the underlying linear and nonlinear systems. This is achieved below by
