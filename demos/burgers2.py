# Adjoint Burgers equation on two meshes
# =========================================
#
# This demo solves the same adjoint problem as `the previous one
# <./burgers1.py.html>`__, but now using two subintervals. There
# is still no error estimation or mesh adaptation; the same mesh
# is used in each case to verify that the framework works.

from firedrake import *

from goalie import *

set_log_level(DEBUG)

# Redefine the meshes and  field metadata as in previous demos, as well as all the
# getter functions. In this case, we make the default `diagonal="left"` keyword argument
# to :class:`~.UnitSquareMesh` explicit. (See later.) ::

<<<<<<< HEAD
class BurgersSolver(AdjointSolver):
    def get_function_spaces(self, mesh):
        return {"u": VectorFunctionSpace(mesh, "CG", 2)}

    def get_solver(self, index):
        u, u_ = self.fields["u"]
=======
n = 32
mesh = UnitSquareMesh(n, n, diagonal="left")
fields = [Field("u", family="Lagrange", degree=2, vector=True)]


def get_solver(mesh_seq):
    def solver(index):
        u, u_ = mesh_seq.field_functions["u"]
>>>>>>> cf998b4b

        # Define constants
        R = FunctionSpace(self.meshes[index], "R", 0)
        dt = Function(R).assign(self.time_partition.timesteps[index])
        nu = Function(R).assign(0.0001)

        # Setup variational problem
        v = TestFunction(u.function_space())
        F = (
            inner((u - u_) / dt, v) * dx
            + inner(dot(u, nabla_grad(u)), v) * dx
            + nu * inner(grad(u), grad(v)) * dx
        )

        # Time integrate from t_start to t_end
        tp = self.time_partition
        t_start, t_end = tp.subintervals[index]
        dt = tp.timesteps[index]
        t = t_start
        while t < t_end - 1.0e-05:
            solve(F == 0, u, ad_block_tag="u")
            yield

            u_.assign(u)
            t += dt

    def get_initial_condition(self):
        fs = self.function_spaces["u"][0]
        x, y = SpatialCoordinate(self.meshes[0])
        return {"u": Function(fs).interpolate(as_vector([sin(pi * x), 0]))}

<<<<<<< HEAD
    def get_qoi(self, i):
        def end_time_qoi():
            u = self.fields["u"][0]
            return inner(u, u) * ds(2)
=======
def get_qoi(mesh_seq, i):
    def end_time_qoi():
        u = mesh_seq.field_functions["u"][0]
        return inner(u, u) * ds(2)
>>>>>>> cf998b4b

        return end_time_qoi


# This time, the ``TimePartition`` is defined on **two** subintervals. ::

end_time = 0.5
dt = 1 / n
num_subintervals = 2
time_partition = TimePartition(
    end_time,
    num_subintervals,
    dt,
    fields,
    num_timesteps_per_export=2,
)
<<<<<<< HEAD
mesh_seq = MeshSeq(
    # time_partition,
    meshes,
    # solver,
    # qoi_type="end_time",
=======
mesh_seq = AdjointMeshSeq(
    time_partition,
    mesh,
    get_initial_condition=get_initial_condition,
    get_solver=get_solver,
    get_qoi=get_qoi,
    qoi_type="end_time",
>>>>>>> cf998b4b
)
solver = BurgersSolver(time_partition, mesh_seq, qoi_type="end_time")
solutions = solver.solve_adjoint()

# Recall that :func:`solve_forward` runs the solver on each subinterval and
# uses conservative projection to transfer inbetween. This also happens in
# the forward pass of :func:`solve_adjoint`, but is followed by running the
# *adjoint* of the solver on each subinterval *in reverse*. The adjoint of
# the conservative projection operator is applied to transfer adjoint solution
# data between meshes in this case. If you think about the matrix
# representation of a projection operator then this effectively means taking
# the transpose. Again, the meshes (and hence function spaces) are identical,
# so the transfer is just the identity.
#
# Snapshots of the adjoint solution are again plotted using the
# :func:`plot_snapshots` utility function. ::

fig, axes, tcs = plot_snapshots(
    solutions, time_partition, "u", "adjoint", levels=np.linspace(0, 0.8, 9)
)
fig.savefig("burgers2-end_time.jpg")

# .. figure:: burgers2-end_time.jpg
#    :figwidth: 90%
#    :align: center
#
# The adjoint solution fields at each time level appear to match
# those due to the previous demo at each timestep. That they actually
# do coincide is checked in Goalie's test suite.
#
# .. rubric:: Exercise
#
# Note that the keyword argument ``diagonal="left"`` was passed to the
# ``UnitSquareMesh`` constructor in this example, defining which way
# the diagonal lines in the uniform mesh should go. Instead of having
# both function spaces defined on this mesh, try defining the second
# one in a :math:`\mathbb P2` space defined on a **different** mesh
# which is constructed with ``diagonal="right"``. How does the adjoint
# solution change when the solution is trasferred between different
# meshes? In this case, the mesh-to-mesh transfer operations will no
# longer simply be identities.
#
# In the `next demo <./burgers_time_integrated.py.html>`__, we solve
# the same problem but with a QoI involving an integral in time, as
# well as space.
#
# This demo can also be accessed as a `Python script <burgers2.py>`__.<|MERGE_RESOLUTION|>--- conflicted
+++ resolved
@@ -16,14 +16,6 @@
 # getter functions. In this case, we make the default `diagonal="left"` keyword argument
 # to :class:`~.UnitSquareMesh` explicit. (See later.) ::
 
-<<<<<<< HEAD
-class BurgersSolver(AdjointSolver):
-    def get_function_spaces(self, mesh):
-        return {"u": VectorFunctionSpace(mesh, "CG", 2)}
-
-    def get_solver(self, index):
-        u, u_ = self.fields["u"]
-=======
 n = 32
 mesh = UnitSquareMesh(n, n, diagonal="left")
 fields = [Field("u", family="Lagrange", degree=2, vector=True)]
@@ -32,7 +24,6 @@
 def get_solver(mesh_seq):
     def solver(index):
         u, u_ = mesh_seq.field_functions["u"]
->>>>>>> cf998b4b
 
         # Define constants
         R = FunctionSpace(self.meshes[index], "R", 0)
@@ -64,19 +55,24 @@
         x, y = SpatialCoordinate(self.meshes[0])
         return {"u": Function(fs).interpolate(as_vector([sin(pi * x), 0]))}
 
-<<<<<<< HEAD
     def get_qoi(self, i):
         def end_time_qoi():
             u = self.fields["u"][0]
             return inner(u, u) * ds(2)
-=======
+
+
+def get_initial_condition(mesh_seq):
+    fs = mesh_seq.function_spaces["u"][0]
+    x, y = SpatialCoordinate(mesh_seq[0])
+    return {"u": Function(fs).interpolate(as_vector([sin(pi * x), 0]))}
+
+
 def get_qoi(mesh_seq, i):
     def end_time_qoi():
         u = mesh_seq.field_functions["u"][0]
         return inner(u, u) * ds(2)
->>>>>>> cf998b4b
 
-        return end_time_qoi
+    return end_time_qoi
 
 
 # This time, the ``TimePartition`` is defined on **two** subintervals. ::
@@ -91,13 +87,6 @@
     fields,
     num_timesteps_per_export=2,
 )
-<<<<<<< HEAD
-mesh_seq = MeshSeq(
-    # time_partition,
-    meshes,
-    # solver,
-    # qoi_type="end_time",
-=======
 mesh_seq = AdjointMeshSeq(
     time_partition,
     mesh,
@@ -105,7 +94,6 @@
     get_solver=get_solver,
     get_qoi=get_qoi,
     qoi_type="end_time",
->>>>>>> cf998b4b
 )
 solver = BurgersSolver(time_partition, mesh_seq, qoi_type="end_time")
 solutions = solver.solve_adjoint()
