r"""
Nested dictionaries of solution data :class:`~.Function`\s.
"""

from abc import ABC, abstractmethod

import firedrake.function as ffunc
import firedrake.functionspace as ffs

from .utility import AttrDict

__all__ = [
    "ForwardSolutionData",
    "AdjointSolutionData",
    "IndicatorData",
]


class FunctionData(ABC):
    """
    Abstract base class for classes holding field data.
    """

    @abstractmethod
    def __init__(self, time_partition, function_spaces):
        r"""
        :arg time_partition: the :class:`~.TimePartition` used to discretise the problem
            in time
        :arg function_spaces: the dictionary of :class:`~.FunctionSpace`\s used to
            discretise the problem in space
        """
        self.time_partition = time_partition
        self.function_spaces = function_spaces
        self._data = None
        self.labels = self._label_dict[
            "steady" if time_partition.steady else "unsteady"
        ]

    def _create_data(self):
        assert self._label_dict
        tp = self.time_partition
        self._data = AttrDict(
            {
                field: AttrDict(
                    {
                        label: [
                            [
                                ffunc.Function(fs, name=f"{field}_{label}")
                                for j in range(tp.num_exports_per_subinterval[i] - 1)
                            ]
                            for i, fs in enumerate(self.function_spaces[field])
                        ]
                        for label in self.labels
                    }
                )
<<<<<<< HEAD
                for field in tp.fields
=======
                for field, field_type in zip(tp.field_names, tp.field_types)
>>>>>>> 652e2b19
            }
        )

    @property
    def _data_by_field(self):
        """
        Extract field data array in the default layout: as a doubly-nested dictionary
        whose first key is the field name and second key is the field label. Entries
        of the doubly-nested dictionary are doubly-nested lists, indexed first by
        subinterval and then by export.
        """
        if self._data is None:
            self._create_data()
        return self._data

    def __getitem__(self, key):
        return self._data_by_field[key]

    def items(self):
        return self._data_by_field.items()

    @property
    def _data_by_label(self):
        """
        Extract field data array in an alternative layout: as a doubly-nested dictionary
        whose first key is the field label and second key is the field name. Entries
        of the doubly-nested dictionary are doubly-nested lists, which retain the default
        layout: indexed first by subinterval and then by export.
        """
        tp = self.time_partition
        return AttrDict(
            {
                label: AttrDict(
                    {f: self._data_by_field[f][label] for f in tp.field_names}
                )
                for label in self.labels
            }
        )

    @property
    def _data_by_subinterval(self):
        """
        Extract field data array in an alternative format: as a list indexed by
        subinterval. Entries of the list are doubly-nested dictionaries, which retain
        the default layout: with the first key being field name and the second key being
        the field label. Entries of the doubly-nested dictionaries are lists of field
        data, indexed by export.
        """
        tp = self.time_partition
        return [
            AttrDict(
                {
                    field: AttrDict(
                        {
                            label: self._data_by_field[field][label][subinterval]
                            for label in self.labels
                        }
                    )
                    for field in tp.field_names
                }
            )
            for subinterval in range(tp.num_subintervals)
        ]

    def extract(self, layout="field"):
        """
        Extract field data array in a specified layout.

        The default layout is a doubly-nested dictionary whose first key is the field
        name and second key is the field label. Entries of the doubly-nested dictionary
        are doubly-nested lists, indexed first by subinterval and then by export. That
        is: ``data[field][label][subinterval][export]``.

        Choosing a different layout simply promotes the specified variable to first
        access:
        * ``layout == "label"`` implies ``data[label][field][subinterval][export]``
        * ``layout == "subinterval"`` implies ``data[subinterval][field][label][export]``

        The export index is not promoted because the number of exports may differ across
        subintervals.

        :kwarg layout: the layout to promote, as described above
        :type layout: :class:`str`
        """
        if layout == "field":
            return self._data_by_field
        elif layout == "label":
            return self._data_by_label
        elif layout == "subinterval":
            return self._data_by_subinterval
        else:
            raise ValueError(f"Layout type '{layout}' not recognised.")


class ForwardSolutionData(FunctionData):
    """
    Class representing solution data for general forward problems.

    For a given exported timestep, the field types are:

    * ``'forward'``: the forward solution after taking the timestep;
    * ``'forward_old'``: the forward solution before taking the timestep (provided
      the problem is not steady-state).
    """

    def __init__(self, *args, **kwargs):
        self._label_dict = {
            "steady": ("forward",),
            "unsteady": ("forward", "forward_old"),
        }
        super().__init__(*args, **kwargs)


class AdjointSolutionData(FunctionData):
    """
    Class representing solution data for general adjoint problems.

    For a given exported timestep, the field types are:

    * ``'forward'``: the forward solution after taking the timestep;
    * ``'forward_old'``: the forward solution before taking the timestep (provided
      the problem is not steady-state)
    * ``'adjoint'``: the adjoint solution after taking the timestep;
    * ``'adjoint_next'``: the adjoint solution before taking the timestep
      backwards (provided the problem is not steady-state).
    """

    def __init__(self, *args, **kwargs):
        self._label_dict = {
            "steady": ("forward", "adjoint"),
            "unsteady": ("forward", "forward_old", "adjoint", "adjoint_next"),
        }
        super().__init__(*args, **kwargs)


class IndicatorData(FunctionData):
    """
    Class representing error indicator data.

    Note that this class has a single dictionary with the field name as the key, rather
    than a doubly-nested dictionary.
    """

    def __init__(self, time_partition, meshes):
        """
        :arg time_partition: the :class:`~.TimePartition` used to discretise the problem
            in time
        :arg meshes: the list of meshes used to discretise the problem in space
        """
        self._label_dict = {
            time_dep: ("error_indicator",) for time_dep in ("steady", "unsteady")
        }
        super().__init__(
            time_partition,
            {
                key: [ffs.FunctionSpace(mesh, "DG", 0) for mesh in meshes]
                for key in time_partition.field_names
            },
        )

    @property
    def _data_by_field(self):
        """
        Extract indicator data array in the default layout: as a dictionary keyed with
        the field name. Entries of the dictionary are doubly-nested lists, indexed first
        by subinterval and then by export.
        """
        if self._data is None:
            self._create_data()
        return AttrDict(
            {
                field: self._data[field]["error_indicator"]
                for field in self.time_partition.field_names
            }
        )

    @property
    def _data_by_label(self):
        """
        For indicator data there is only one field label (``"error_indicator"``), so
        this method just delegates to :meth:`~._data_by_field`.
        """
        return self._data_by_field

    @property
    def _data_by_subinterval(self):
        """
        Extract indicator data array in an alternative format: as a list indexed by
        subinterval. Entries of the list are dictionaries, keyed by field label.
        Entries of the dictionaries are lists of field data, indexed by export.
        """
        tp = self.time_partition
        return [
            AttrDict({f: self._data_by_field[f][subinterval] for f in tp.field_names})
            for subinterval in range(tp.num_subintervals)
        ]<|MERGE_RESOLUTION|>--- conflicted
+++ resolved
@@ -53,11 +53,7 @@
                         for label in self.labels
                     }
                 )
-<<<<<<< HEAD
-                for field in tp.fields
-=======
-                for field, field_type in zip(tp.field_names, tp.field_types)
->>>>>>> 652e2b19
+                for field in tp.field_names
             }
         )
 
