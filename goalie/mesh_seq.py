--- conflicted
+++ resolved
@@ -28,57 +28,9 @@
         :arg initial_meshes: a list of meshes corresponding to the subinterval of the
             time partition, or a single mesh to use for all subintervals
         :type initial_meshes: :class:`list` or :class:`~.MeshGeometry`
-<<<<<<< HEAD
         """
         self.set_meshes(initial_meshes)
         self.sections = [{} for mesh in self]  # FIXME
-=======
-        :kwarg get_initial_condition: a function as described in
-            :meth:`~.MeshSeq.get_initial_condition`
-        :kwarg get_solver: a function as described in :meth:`~.MeshSeq.get_solver`
-        :kwarg transfer_method: the method to use for transferring fields between
-            meshes. Options are "project" (default) and "interpolate". See
-            :func:`animate.interpolation.transfer` for details
-        :type transfer_method: :class:`str`
-        :kwarg transfer_kwargs: kwargs to pass to the chosen transfer method
-        :type transfer_kwargs: :class:`dict` with :class:`str` keys and values which may
-            take various types
-        """
-        self.time_partition = time_partition
-        self.subintervals = time_partition.subintervals
-        self.num_subintervals = time_partition.num_subintervals
-        self.field_names = time_partition.field_names
-        self.field_metadata = time_partition.field_metadata
-        self.solution_names = [
-            fieldname
-            for fieldname in self.field_names
-            if self.field_metadata[fieldname].solved_for
-        ]
-
-        # Create a dictionary to hold field Functions with field names as keys and None
-        # as values
-        self.field_functions = dict.fromkeys(self.field_metadata)
-
-        self.set_meshes(initial_meshes)
-        self._fs = None
-        if "get_function_spaces" in kwargs:
-            raise KeyError(
-                "get_function_spaces is no longer supported. Specify the finite_element"
-                " argument for the Field class instead."
-            )
-        self._get_initial_condition = kwargs.get("get_initial_condition")
-        self._get_solver = kwargs.get("get_solver")
-        self._transfer_method = kwargs.get("transfer_method", "project")
-        self._transfer_kwargs = kwargs.get("transfer_kwargs", {})
-        self.steady = time_partition.steady
-        self.check_convergence = np.array([True] * len(self), dtype=bool)
-        self.converged = np.array([False] * len(self), dtype=bool)
-        self.fp_iteration = 0
-        self.params = None
-        self.sections = [{} for mesh in self]
-
-        self._outputs_consistent()
->>>>>>> cf998b4b
 
     def __str__(self):
         return f"{[str(mesh) for mesh in self.meshes]}"
@@ -177,13 +129,8 @@
             :class:`firedrake.MeshGeometry`
         """
         # TODO #122: Refactor to use the set method
-<<<<<<< HEAD
-        if not isinstance(meshes, Iterable):
+        if not isinstance(meshes, list):
             meshes = [Mesh(meshes)]
-=======
-        if not isinstance(meshes, list):
-            meshes = [Mesh(meshes) for subinterval in self.subintervals]
->>>>>>> cf998b4b
         self.meshes = meshes
         dim = np.array([mesh.topological_dimension() for mesh in meshes])
         if dim.min() != dim.max():
@@ -248,474 +195,4 @@
                 axes[i] = axis[0]
         if len(axes) == 1:
             axes = axes[0]
-<<<<<<< HEAD
-        return fig, axes
-=======
-        return fig, axes
-
-    def _get_field_metadata(self, fieldname):
-        if fieldname not in self.field_names:
-            raise ValueError(f"Field '{fieldname}' is not associated with the MeshSeq.")
-        return self.field_metadata[fieldname]
-
-    def get_function_spaces(self, mesh):
-        """
-        Construct the function spaces corresponding to each field, for a given mesh.
-
-        :arg mesh: the mesh to base the function spaces on
-        :type mesh: :class:`firedrake.mesh.MeshGeometry`
-        :returns: a dictionary whose keys are field names and whose values are the
-            corresponding function spaces
-        :rtype: :class:`dict` with :class:`str` keys and
-            :class:`firedrake.functionspaceimpl.FunctionSpace` values
-        """
-        function_spaces = {}
-        for fieldname, field in self.field_metadata.items():
-            function_spaces[fieldname] = field.get_function_space(mesh)
-        return function_spaces
-
-    def get_initial_condition(self):
-        r"""
-        Get the initial conditions applied on the first mesh in the sequence.
-
-        :returns: the dictionary, whose keys are field names and whose values are the
-            corresponding initial conditions applied
-        :rtype: :class:`dict` with :class:`str` keys and
-            :class:`firedrake.function.Function` values
-        """
-        if self._get_initial_condition is not None:
-            return self._get_initial_condition(self)
-        return {
-            fieldname: firedrake.Function(fs[0])
-            for fieldname, fs in self.function_spaces.items()
-        }
-
-    def get_solver(self):
-        """
-        Get the function mapping a subinterval index and an initial condition dictionary
-        to a dictionary of solutions for the corresponding solver step.
-
-        Signature for the function to be returned:
-        ```
-            :arg index: the subinterval index
-            :type index: :class:`int`
-            :arg ic: map from fields to the corresponding initial condition components
-            :type ic: :class:`dict` with :class:`str` keys and
-                :class:`firedrake.function.Function` values
-            :return: map from fields to the corresponding solutions
-            :rtype: :class:`dict` with :class:`str` keys and
-                :class:`firedrake.function.Function` values
-        ```
-
-        :returns: the function for obtaining the solver
-        :rtype: see docstring above
-        """
-        if self._get_solver is None:
-            raise NotImplementedError("'get_solver' needs implementing.")
-        return self._get_solver(self)
-
-    def _transfer(self, source, target_space, **kwargs):
-        """
-        Transfer a field between meshes using the specified transfer method.
-
-        :arg source: the function to be transferred
-        :type source: :class:`firedrake.function.Function` or
-            :class:`firedrake.cofunction.Cofunction`
-        :arg target_space: the function space which we seek to transfer onto, or the
-            function or cofunction to use as the target
-        :type target_space: :class:`firedrake.functionspaceimpl.FunctionSpace`,
-            :class:`firedrake.function.Function`
-            or :class:`firedrake.cofunction.Cofunction`
-        :returns: the transferred function
-        :rtype: :class:`firedrake.function.Function` or
-            :class:`firedrake.cofunction.Cofunction`
-
-        Extra keyword arguments are passed to :func:`goalie.interpolation.transfer`.
-        """
-        # Update kwargs with those specified by the user
-        transfer_kwargs = kwargs.copy()
-        transfer_kwargs.update(self._transfer_kwargs)
-        return transfer(source, target_space, self._transfer_method, **transfer_kwargs)
-
-    def _outputs_consistent(self):
-        """
-        Assert that function spaces and initial conditions are given in a
-        dictionary format with the same keys as :attr:`MeshSeq.field_metadata`.
-        """
-        for method in ["initial_condition", "solver"]:
-            if getattr(self, f"_get_{method}") is None:
-                continue
-            method_map = getattr(self, f"get_{method}")
-            if method == "initial_condition":
-                method_map = method_map()
-            elif method == "solver":
-                self._reinitialise_fields(self.get_initial_condition())
-                solver_gen = method_map()(0)
-                assert hasattr(solver_gen, "__next__"), "solver should yield"
-                if logger.level == DEBUG:
-                    next(solver_gen)
-                    f, f_ = self.field_functions[next(iter(self.field_functions))]
-                    if np.array_equal(f.vector().array(), f_.vector().array()):
-                        self.debug(
-                            "Current and lagged solutions are equal. Does the"
-                            " solver yield before updating lagged solutions?"
-                        )  # noqa
-                break
-            assert isinstance(method_map, dict), f"get_{method} should return a dict"
-            mesh_seq_fields = set(self.field_functions)
-            method_fields = set(method_map.keys())
-            diff = mesh_seq_fields.difference(method_fields)
-            assert len(diff) == 0, f"missing fields {diff} in get_{method}"
-            diff = method_fields.difference(mesh_seq_fields)
-            assert len(diff) == 0, f"unexpected fields {diff} in get_{method}"
-
-    def _function_spaces_consistent(self):
-        """
-        Determine whether the mesh sequence's function spaces are consistent with its
-        meshes.
-
-        :returns: ``True`` if the meshes and function spaces are consistent, otherwise
-            ``False``
-        :rtype: `:class:`bool`
-        """
-        consistent = len(self.time_partition) == len(self)
-        consistent &= all(
-            len(self) == len(self._fs[fieldname]) for fieldname in self.field_functions
-        )
-        for fieldname in self.field_functions:
-            consistent &= all(
-                mesh == fs.mesh() for mesh, fs in zip(self.meshes, self._fs[fieldname])
-            )
-            consistent &= all(
-                self._fs[fieldname][0].ufl_element() == fs.ufl_element()
-                for fs in self._fs[fieldname]
-            )
-        return consistent
-
-    def _update_function_spaces(self):
-        """
-        Update the function space dictionary associated with the mesh sequence.
-        """
-        if self._fs is None or not self._function_spaces_consistent():
-            self._fs = AttrDict(
-                {
-                    fieldname: [
-                        self.get_function_spaces(mesh)[fieldname] for mesh in self
-                    ]
-                    for fieldname in self.field_functions
-                }
-            )
-        assert (
-            self._function_spaces_consistent()
-        ), "Meshes and function spaces are inconsistent"
-
-    @property
-    def function_spaces(self):
-        """
-        Get the function spaces associated with the mesh sequence.
-
-        :returns: a dictionary whose keys are field names and whose values are the
-            corresponding function spaces
-        :rtype: :class:`~.AttrDict` with :class:`str` keys and
-            :class:`firedrake.functionspaceimpl.FunctionSpace` values
-        """
-        self._update_function_spaces()
-        return self._fs
-
-    @property
-    def initial_condition(self):
-        """
-        Get the initial conditions associated with the first subinterval.
-
-        :returns: a dictionary whose keys are field names and whose values are the
-            corresponding initial conditions applied on the first subinterval
-        :rtype: :class:`~.AttrDict` with :class:`str` keys and
-            :class:`firedrake.function.Function` values
-        """
-        return AttrDict(self.get_initial_condition())
-
-    @property
-    def solver(self):
-        """
-        See :meth:`~.MeshSeq.get_solver`.
-        """
-        return self.get_solver()
-
-    def _create_solutions(self):
-        """
-        Create the :class:`~.FunctionData` instance for holding solution data.
-        """
-        self._solutions = ForwardSolutionData(self.time_partition, self.function_spaces)
-
-    @property
-    def solutions(self):
-        """
-        :returns: the solution data object
-        :rtype: :class:`~.FunctionData`
-        """
-        if not hasattr(self, "_solutions"):
-            self._create_solutions()
-        return self._solutions
-
-    def _reinitialise_fields(self, initial_conditions):
-        """
-        Reinitialise fields and assign initial conditions on the given subinterval.
-
-        :arg initial_conditions: the initial conditions to assign to lagged solutions
-        :type initial_conditions: :class:`dict` with :class:`str` keys and
-            :class:`firedrake.function.Function` values
-        """
-        for fieldname in self.field_names:
-            ic = initial_conditions[fieldname]
-            fs = ic.function_space()
-            field = self._get_field_metadata(fieldname)
-            if field.unsteady:
-                self.field_functions[fieldname] = (
-                    firedrake.Function(fs, name=fieldname),
-                    firedrake.Function(fs, name=f"{fieldname}_old").assign(ic),
-                )
-            else:
-                self.field_functions[fieldname] = firedrake.Function(fs, name=fieldname)
-                self.field_functions[fieldname].assign(ic)
-
-    @PETSc.Log.EventDecorator()
-    def _solve_forward(self, update_solutions=True, solver_kwargs=None):
-        r"""
-        Solve a forward problem on a sequence of subintervals. Yields the final solution
-        on each subinterval.
-
-        :kwarg update_solutions: if ``True``, updates the solution data
-        :type update_solutions: :class:`bool`
-        :kwarg solver_kwargs: parameters for the forward solver
-        :type solver_kwargs: :class:`dict` whose keys are :class:`str`\s and whose
-            values may take various types
-        :yields: the solution data of the forward solves
-        :ytype: :class:`~.ForwardSolutionData`
-        """
-        solver_kwargs = solver_kwargs or {}
-        num_subintervals = len(self)
-        tp = self.time_partition
-
-        if update_solutions:
-            # Reinitialise the solution data object
-            self._create_solutions()
-            solutions = self.solutions.extract(layout="field")
-
-        # Stop annotating
-        if pyadjoint.annotate_tape():
-            tape = pyadjoint.get_working_tape()
-            if tape is not None:
-                tape.clear_tape()
-            pyadjoint.pause_annotation()
-
-        # Loop over the subintervals
-        checkpoint = self.initial_condition
-        for i in range(num_subintervals):
-            solver_gen = self.solver(i, **solver_kwargs)
-
-            # Reinitialise fields and assign initial conditions
-            self._reinitialise_fields(checkpoint)
-
-            if update_solutions:
-                # Solve sequentially between each export time
-                for j in range(tp.num_exports_per_subinterval[i] - 1):
-                    for _ in range(tp.num_timesteps_per_export[i]):
-                        next(solver_gen)
-                    # Update the solution data
-                    for fieldname, sol in self.field_functions.items():
-                        field = self._get_field_metadata(fieldname)
-                        if field.unsteady:
-                            assert isinstance(sol, tuple)
-                            solutions[fieldname].forward[i][j].assign(sol[0])
-                            solutions[fieldname].forward_old[i][j].assign(sol[1])
-                        else:
-                            assert isinstance(sol, firedrake.Function)
-                            solutions[fieldname].forward[i][j].assign(sol)
-            else:
-                # Solve over the entire subinterval in one go
-                for _ in range(tp.num_timesteps_per_subinterval[i]):
-                    next(solver_gen)
-
-            # Transfer the checkpoint to the next subintervals
-            if i < num_subintervals - 1:
-                checkpoint = AttrDict(
-                    {
-                        fieldname: self._transfer(
-                            self.field_functions[fieldname][0]
-                            if self._get_field_metadata(fieldname).unsteady
-                            else self.field_functions[fieldname],
-                            fs[i + 1],
-                        )
-                        for fieldname, fs in self._fs.items()
-                    }
-                )
-
-            yield checkpoint
-
-    @PETSc.Log.EventDecorator()
-    def get_checkpoints(self, run_final_subinterval=False, solver_kwargs=None):
-        r"""
-        Get checkpoints corresponding to the starting fields on each subinterval.
-
-        :kwarg run_final_subinterval: if ``True``, the solver is run on the final
-            subinterval
-        :type run_final_subinterval: :class:`bool`
-        :kwarg solver_kwargs: parameters for the forward solver
-        :type solver_kwargs: :class:`dict` with :class:`str` keys and values which may
-            take various types
-        :returns: checkpoints for each subinterval
-        :rtype: :class:`list` of :class:`firedrake.function.Function`\s
-        """
-        solver_kwargs = solver_kwargs or {}
-        N = len(self)
-
-        # The first checkpoint is the initial condition
-        checkpoints = [self.initial_condition]
-
-        # If there is only one subinterval then we are done
-        if N == 1 and not run_final_subinterval:
-            return checkpoints
-
-        # Otherwise, solve each subsequent subinterval and append the checkpoint
-        solver_gen = self._solve_forward(
-            update_solutions=False, solver_kwargs=solver_kwargs
-        )
-        for _ in range(N if run_final_subinterval else N - 1):
-            checkpoints.append(next(solver_gen))
-
-        return checkpoints
-
-    @PETSc.Log.EventDecorator()
-    def solve_forward(self, solver_kwargs=None):
-        r"""
-        Solve a forward problem on a sequence of subintervals.
-
-        A dictionary of solution fields is computed - see :class:`~.ForwardSolutionData`
-        for more details.
-
-        :kwarg solver_kwargs: parameters for the forward solver
-        :type solver_kwargs: :class:`dict` whose keys are :class:`str`\s and whose
-            values may take various types
-        :returns: the solution data of the forward solves
-        :rtype: :class:`~.ForwardSolutionData`
-        """
-        solver_kwargs = solver_kwargs or {}
-        solver_gen = self._solve_forward(update_solutions=True, **solver_kwargs)
-        for _ in range(len(self)):
-            next(solver_gen)
-
-        return self.solutions
-
-    def check_element_count_convergence(self):
-        r"""
-        Check for convergence of the fixed point iteration due to the relative
-        difference in element count being smaller than the specified tolerance.
-
-        :return: an array, whose entries are ``True`` if convergence is detected on the
-            corresponding subinterval
-        :rtype: :class:`list` of :class:`bool`\s
-        """
-        if self.params.drop_out_converged:
-            converged = self.converged
-        else:
-            converged = np.array([False] * len(self), dtype=bool)
-        if len(self.element_counts) >= max(2, self.params.miniter + 1):
-            for i, (ne_, ne) in enumerate(zip(*self.element_counts[-2:])):
-                if not self.check_convergence[i]:
-                    self.info(
-                        f"Skipping element count convergence check on subinterval {i})"
-                        f" because check_convergence[{i}] == False."
-                    )
-                    continue
-                if abs(ne - ne_) <= self.params.element_rtol * ne_:
-                    converged[i] = True
-                    if len(self) == 1:
-                        pyrint(
-                            f"Element count converged after {self.fp_iteration+1}"
-                            " iterations under relative tolerance"
-                            f" {self.params.element_rtol}."
-                        )
-                    else:
-                        pyrint(
-                            f"Element count converged on subinterval {i} after"
-                            f" {self.fp_iteration+1} iterations under relative"
-                            f" tolerance {self.params.element_rtol}."
-                        )
-
-        # Check only early subintervals are marked as converged
-        if self.params.drop_out_converged and not converged.all():
-            first_not_converged = converged.argsort()[0]
-            converged[first_not_converged:] = False
-
-        return converged
-
-    @PETSc.Log.EventDecorator()
-    def fixed_point_iteration(
-        self,
-        adaptor,
-        parameters=None,
-        update_params=None,
-        solver_kwargs=None,
-        adaptor_kwargs=None,
-    ):
-        r"""
-        Apply mesh adaptation using a fixed point iteration loop approach.
-
-        :arg adaptor: function for adapting the mesh sequence. Its arguments are the
-            mesh sequence and the solution data object. It should return ``True`` if the
-            convergence criteria checks are to be skipped for this iteration. Otherwise,
-            it should return ``False``.
-        :kwarg parameters: parameters to apply to the mesh adaptation process
-        :type parameters: :class:`~.AdaptParameters`
-        :kwarg update_params: function for updating :attr:`~.MeshSeq.params` at each
-            iteration. Its arguments are the parameter class and the fixed point
-            iteration
-        :kwarg solver_kwargs: parameters to pass to the solver
-        :type solver_kwargs: :class:`dict` with :class:`str` keys and values which may
-            take various types
-        :kwarg adaptor_kwargs: parameters to pass to the adaptor
-        :type adaptor_kwargs: :class:`dict` with :class:`str` keys and values which may
-            take various types
-        :returns: solution data object
-        :rtype: :class:`~.ForwardSolutionData`
-        """
-        # TODO #124: adaptor no longer needs solution data to be passed explicitly
-        self.params = parameters or AdaptParameters()
-        solver_kwargs = solver_kwargs or {}
-        adaptor_kwargs = adaptor_kwargs or {}
-
-        self._reset_counts()
-        self.converged[:] = False
-        self.check_convergence[:] = True
-
-        for fp_iteration in range(self.params.maxiter):
-            self.fp_iteration = fp_iteration
-            if update_params is not None:
-                update_params(self.params, self.fp_iteration)
-
-            # Solve the forward problem over all meshes
-            self.solve_forward(solver_kwargs=solver_kwargs)
-
-            # Adapt meshes, logging element and vertex counts
-            continue_unconditionally = adaptor(self, self.solutions, **adaptor_kwargs)
-            if self.params.drop_out_converged:
-                self.check_convergence[:] = np.logical_not(
-                    np.logical_or(continue_unconditionally, self.converged)
-                )
-            self.element_counts.append(self.count_elements())
-            self.vertex_counts.append(self.count_vertices())
-
-            # Check for element count convergence
-            self.converged[:] = self.check_element_count_convergence()
-            if self.converged.all():
-                break
-        else:
-            for i, conv in enumerate(self.converged):
-                if not conv:
-                    pyrint(
-                        f"Failed to converge on subinterval {i} in"
-                        f" {self.params.maxiter} iterations."
-                    )
-
-        return self.solutions
->>>>>>> cf998b4b
+        return fig, axes