--- conflicted
+++ resolved
@@ -6,29 +6,18 @@
 
 import firedrake
 import numpy as np
+from animate.interpolation import transfer
 from animate.quality import QualityMeasure
+from animate.utility import Mesh
 from firedrake.adjoint import pyadjoint
 from firedrake.adjoint_utils.solving import get_solve_blocks
 from firedrake.petsc import PETSc
 from firedrake.pyplot import triplot
 
 from .function_data import ForwardSolutionData
-<<<<<<< HEAD
-from .interpolation import transfer
 from .log import DEBUG, debug, info, logger, pyrint, warning
 from .options import AdaptParameters
-from .utility import AttrDict, Mesh
-=======
-from .log import pyrint, debug, warning, info, logger, DEBUG
-from .options import AdaptParameters
-from animate.interpolation import transfer
-from animate.quality import QualityMeasure
-from animate.utility import Mesh
 from .utility import AttrDict
-from collections.abc import Iterable
-import numpy as np
-
->>>>>>> ea45763e
 
 __all__ = ["MeshSeq"]
 
