"""
Sequences of meshes corresponding to a :class:`~.TimePartition`.
"""

from collections.abc import Iterable

import firedrake
import numpy as np
from animate.interpolation import transfer
from animate.quality import QualityMeasure
from animate.utility import Mesh
from firedrake.adjoint import pyadjoint
from firedrake.petsc import PETSc
from firedrake.pyplot import triplot

from .function_data import ForwardSolutionData
from .log import DEBUG, debug, info, logger, pyrint, warning
from .options import AdaptParameters
from .utility import AttrDict

__all__ = ["MeshSeq"]


class MeshSeq:
    """
    A sequence of meshes for solving a PDE associated with a particular
    :class:`~.TimePartition` of the temporal domain.
    """

    @PETSc.Log.EventDecorator()
    def __init__(self, time_partition, initial_meshes, **kwargs):
        r"""
        :arg time_partition: a partition of the temporal domain
        :type time_partition: :class:`~.TimePartition`
        :arg initial_meshes: a list of meshes corresponding to the subinterval of the
            time partition, or a single mesh to use for all subintervals
        :type initial_meshes: :class:`list` or :class:`~.MeshGeometry`
        :kwarg get_function_spaces: a function as described in
            :meth:`~.MeshSeq.get_function_spaces`
        :kwarg get_initial_condition: a function as described in
            :meth:`~.MeshSeq.get_initial_condition`
        :kwarg get_form: a function as described in :meth:`~.MeshSeq.get_form`
        :kwarg get_solver: a function as described in :meth:`~.MeshSeq.get_solver`
        :kwarg transfer_method: the method to use for transferring fields between
            meshes. Options are "project" (default) and "interpolate". See
            :func:`animate.interpolation.transfer` for details
        :type transfer_method: :class:`str`
        :kwarg transfer_kwargs: kwargs to pass to the chosen transfer method
        :type transfer_kwargs: :class:`dict` with :class:`str` keys and values which may
            take various types
        :kwarg parameters: parameters to apply to the mesh adaptation process
        :type parameters: :class:`~.AdaptParameters`
        """
        self.time_partition = time_partition
        self.fields = {field_name: None for field_name in time_partition.field_names}
        self.field_types = {
            field: field_type
            for field, field_type in zip(self.fields, time_partition.field_types)
        }
        self.subintervals = time_partition.subintervals
        self.num_subintervals = time_partition.num_subintervals
        self.set_meshes(initial_meshes)
        self._fs = None
        self._get_function_spaces = kwargs.get("get_function_spaces")
        self._get_initial_condition = kwargs.get("get_initial_condition")
        self._get_form = kwargs.get("get_form")
        self._get_solver = kwargs.get("get_solver")
        self._transfer_method = kwargs.get("transfer_method", "project")
        self._transfer_kwargs = kwargs.get("transfer_kwargs", {})
        self.params = kwargs.get("parameters")
        self.steady = time_partition.steady
        self.check_convergence = np.array([True] * len(self), dtype=bool)
        self.converged = np.array([False] * len(self), dtype=bool)
        self.fp_iteration = 0
        if self.params is None:
            self.params = AdaptParameters()
        self.sections = [{} for mesh in self]

        self._outputs_consistent()

    def __str__(self):
        return f"{[str(mesh) for mesh in self.meshes]}"

    def __repr__(self):
        name = type(self).__name__
        if len(self) == 1:
            return f"{name}([{repr(self.meshes[0])}])"
        elif len(self) == 2:
            return f"{name}([{repr(self.meshes[0])}, {repr(self.meshes[1])}])"
        else:
            return f"{name}([{repr(self.meshes[0])}, ..., {repr(self.meshes[-1])}])"

    def debug(self, msg):
        """
        Print a ``debug`` message.

        :arg msg: the message to print
        :type msg: :class:`str`
        """
        debug(f"{type(self).__name__}: {msg}")

    def warning(self, msg):
        """
        Print a ``warning`` message.

        :arg msg: the message to print
        :type msg: :class:`str`
        """
        warning(f"{type(self).__name__}: {msg}")

    def info(self, msg):
        """
        Print an ``info`` level message.

        :arg msg: the message to print
        :type msg: :class:`str`
        """
        info(f"{type(self).__name__}: {msg}")

    def __len__(self):
        return len(self.meshes)

    def __getitem__(self, subinterval):
        """
        :arg subinterval: a subinterval index
        :type subinterval: :class:`int`
        :returns: the corresponding mesh
        :rtype: :class:`firedrake.MeshGeometry`
        """
        return self.meshes[subinterval]

    def __setitem__(self, subinterval, mesh):
        """
        :arg subinterval: a subinterval index
        :type subinterval: :class:`int`
        :arg mesh: the mesh to use for that subinterval
        :type subinterval: :class:`firedrake.MeshGeometry`
        """
        self.meshes[subinterval] = mesh

    def count_elements(self):
        r"""
        Count the number of elements in each mesh in the sequence.

        :returns: list of element counts
        :rtype: :class:`list` of :class:`int`\s
        """
        comm = firedrake.COMM_WORLD
        return [comm.allreduce(mesh.coordinates.cell_set.size) for mesh in self]

    def count_vertices(self):
        r"""
        Count the number of vertices in each mesh in the sequence.

        :returns: list of vertex counts
        :rtype: :class:`list` of :class:`int`\s
        """
        comm = firedrake.COMM_WORLD
        return [comm.allreduce(mesh.coordinates.node_set.size) for mesh in self]

    def _reset_counts(self):
        """
        Reset the lists of element and vertex counts.
        """
        self.element_counts = [self.count_elements()]
        self.vertex_counts = [self.count_vertices()]

    def set_meshes(self, meshes):
        r"""
        Set all meshes in the sequence and deduce various properties.

        :arg meshes: list of meshes to use in the sequence, or a single mesh to use for
            all subintervals
        :type meshes: :class:`list` of :class:`firedrake.MeshGeometry`\s or
            :class:`firedrake.MeshGeometry`
        """
        # TODO #122: Refactor to use the set method
        if not isinstance(meshes, Iterable):
            meshes = [Mesh(meshes) for subinterval in self.subintervals]
        self.meshes = meshes
        dim = np.array([mesh.topological_dimension() for mesh in meshes])
        if dim.min() != dim.max():
            raise ValueError("Meshes must all have the same topological dimension.")
        self.dim = dim.min()
        self._reset_counts()
        if logger.level == DEBUG:
            for i, mesh in enumerate(meshes):
                nc = self.element_counts[0][i]
                nv = self.vertex_counts[0][i]
                qm = QualityMeasure(mesh)
                ar = qm("aspect_ratio")
                mar = ar.vector().gather().max()
                self.debug(
                    f"{i}: {nc:7d} cells, {nv:7d} vertices,  max aspect ratio {mar:.2f}"
                )
            debug(100 * "-")

    def plot(self, fig=None, axes=None, **kwargs):
        """
        Plot the meshes comprising a 2D :class:`~.MeshSeq`.

        :kwarg fig: matplotlib figure to use
        :type fig: :class:`matplotlib.figure.Figure`
        :kwarg axes: matplotlib axes to use
        :type axes: :class:`matplotlib.axes._axes.Axes`
        :returns: matplotlib figure and axes for the plots
        :rtype1: :class:`matplotlib.figure.Figure`
        :rtype2: :class:`matplotlib.axes._axes.Axes`

        All keyword arguments are passed to :func:`firedrake.pyplot.triplot`.
        """
        from matplotlib.pyplot import subplots

        if self.dim != 2:
            raise ValueError("MeshSeq plotting only supported in 2D")

        # Process kwargs
        interior_kw = {"edgecolor": "k"}
        interior_kw.update(kwargs.pop("interior_kw", {}))
        boundary_kw = {"edgecolor": "k"}
        boundary_kw.update(kwargs.pop("boundary_kw", {}))
        kwargs["interior_kw"] = interior_kw
        kwargs["boundary_kw"] = boundary_kw
        if fig is None or axes is None:
            n = len(self)
            fig, axes = subplots(ncols=n, nrows=1, figsize=(5 * n, 5))

        # Loop over all axes and plot the meshes
        k = 0
        if not isinstance(axes, Iterable):
            axes = [axes]
        for i, axis in enumerate(axes):
            if not isinstance(axis, Iterable):
                axis = [axis]
            for ax in axis:
                ax.set_title(f"MeshSeq[{k}]")
                triplot(self.meshes[k], axes=ax, **kwargs)
                ax.axis(False)
                k += 1
            if len(axis) == 1:
                axes[i] = axis[0]
        if len(axes) == 1:
            axes = axes[0]
        return fig, axes

    def get_function_spaces(self, mesh):
        """
        Construct the function spaces corresponding to each field, for a given mesh.

        :arg mesh: the mesh to base the function spaces on
        :type mesh: :class:`firedrake.mesh.MeshGeometry`
        :returns: a dictionary whose keys are field names and whose values are the
            corresponding function spaces
        :rtype: :class:`dict` with :class:`str` keys and
            :class:`firedrake.functionspaceimpl.FunctionSpace` values
        """
        if self._get_function_spaces is None:
            raise NotImplementedError("'get_function_spaces' needs implementing.")
        return self._get_function_spaces(mesh)

    def get_initial_condition(self):
        r"""
        Get the initial conditions applied on the first mesh in the sequence.

        :returns: the dictionary, whose keys are field names and whose values are the
            corresponding initial conditions applied
        :rtype: :class:`dict` with :class:`str` keys and
            :class:`firedrake.function.Function` values
        """
        if self._get_initial_condition is not None:
            return self._get_initial_condition(self)
        return {
            field: firedrake.Function(fs[0])
            for field, fs in self.function_spaces.items()
        }

    def get_form(self):
        """
        Get the function mapping a subinterval index and a solution dictionary to a
        dictionary containing parts of the PDE weak form corresponding to each solution
        component.

        Signature for the function to be returned:
        ```
        :arg index: the subinterval index
        :type index: :class:`int`
        :arg solutions: map from fields to tuples of current and previous solutions
        :type solutions: :class:`dict` with :class:`str` keys and :class:`tuple` values
        :return: map from fields to the corresponding forms
        :rtype: :class:`dict` with :class:`str` keys and :class:`ufl.form.Form` values
        ```

        :returns: the function for obtaining the form
        :rtype: see docstring above
        """
        if self._get_form is None:
            raise NotImplementedError("'get_form' needs implementing.")
        return self._get_form(self)

    def get_solver(self):
        """
        Get the function mapping a subinterval index and an initial condition dictionary
        to a dictionary of solutions for the corresponding solver step.

        Signature for the function to be returned:
        ```
        :arg index: the subinterval index
        :type index: :class:`int`
        :arg ic: map from fields to the corresponding initial condition components
        :type ic: :class:`dict` with :class:`str` keys and
            :class:`firedrake.function.Function` values
        :return: map from fields to the corresponding solutions
        :rtype: :class:`dict` with :class:`str` keys and
            :class:`firedrake.function.Function` values
        ```

        :returns: the function for obtaining the solver
        :rtype: see docstring above
        """
        if self._get_solver is None:
            raise NotImplementedError("'get_solver' needs implementing.")
        return self._get_solver(self)

    def _transfer(self, source, target_space, **kwargs):
        """
        Transfer a field between meshes using the specified transfer method.

        :arg source: the function to be transferred
        :type source: :class:`firedrake.function.Function` or
            :class:`firedrake.cofunction.Cofunction`
        :arg target_space: the function space which we seek to transfer onto, or the
            function or cofunction to use as the target
        :type target_space: :class:`firedrake.functionspaceimpl.FunctionSpace`,
            :class:`firedrake.function.Function`
            or :class:`firedrake.cofunction.Cofunction`
        :returns: the transferred function
        :rtype: :class:`firedrake.function.Function` or
            :class:`firedrake.cofunction.Cofunction`

        Extra keyword arguments are passed to :func:`goalie.interpolation.transfer`.
        """
        # Update kwargs with those specified by the user
        transfer_kwargs = kwargs.copy()
        transfer_kwargs.update(self._transfer_kwargs)
        return transfer(source, target_space, self._transfer_method, **transfer_kwargs)

    def _outputs_consistent(self):
        """
        Assert that function spaces, initial conditions, and forms are given in a
        dictionary format with :attr:`MeshSeq.fields` as keys.
        """
        for method in ["function_spaces", "initial_condition", "form", "solver"]:
            if getattr(self, f"_get_{method}") is None:
                continue
            method_map = getattr(self, f"get_{method}")
            if method == "function_spaces":
                method_map = method_map(self.meshes[0])
            elif method == "initial_condition":
                method_map = method_map()
            elif method == "form":
                self._reinitialise_fields(self.get_initial_condition())
                method_map = method_map()(0)
            elif method == "solver":
                self._reinitialise_fields(self.get_initial_condition())
                solver_gen = method_map()(0)
                assert hasattr(solver_gen, "__next__"), "solver should yield"
                if logger.level == DEBUG:
                    next(solver_gen)
                    f, f_ = self.fields[next(iter(self.fields))]
                    if np.array_equal(f.vector().array(), f_.vector().array()):
                        self.debug(
                            "Current and lagged solutions are equal. Does the"
                            " solver yield before updating lagged solutions?"
                        )
                break
            assert isinstance(method_map, dict), f"get_{method} should return a dict"
            mesh_seq_fields = set(self.fields)
            method_fields = set(method_map.keys())
            diff = mesh_seq_fields.difference(method_fields)
            assert len(diff) == 0, f"missing fields {diff} in get_{method}"
            diff = method_fields.difference(mesh_seq_fields)
            assert len(diff) == 0, f"unexpected fields {diff} in get_{method}"

    def _function_spaces_consistent(self):
        """
        Determine whether the mesh sequence's function spaces are consistent with its
        meshes.

        :returns: ``True`` if the meshes and function spaces are consistent, otherwise
            ``False``
        :rtype: `:class:`bool`
        """
        consistent = len(self.time_partition) == len(self)
        consistent &= all(len(self) == len(self._fs[field]) for field in self.fields)
        for field in self.fields:
            consistent &= all(
                mesh == fs.mesh() for mesh, fs in zip(self.meshes, self._fs[field])
            )
            consistent &= all(
                self._fs[field][0].ufl_element() == fs.ufl_element()
                for fs in self._fs[field]
            )
        return consistent

    def _update_function_spaces(self):
        """
        Update the function space dictionary associated with the mesh sequence.
        """
        if self._fs is None or not self._function_spaces_consistent():
            self._fs = AttrDict(
                {
                    field: [self.get_function_spaces(mesh)[field] for mesh in self]
                    for field in self.fields
                }
            )
        assert (
            self._function_spaces_consistent()
        ), "Meshes and function spaces are inconsistent"

    @property
    def function_spaces(self):
        """
        Get the function spaces associated with the mesh sequence.

        :returns: a dictionary whose keys are field names and whose values are the
            corresponding function spaces
        :rtype: :class:`~.AttrDict` with :class:`str` keys and
            :class:`firedrake.functionspaceimpl.FunctionSpace` values
        """
        self._update_function_spaces()
        return self._fs

    @property
    def initial_condition(self):
        """
        Get the initial conditions associated with the first subinterval.

        :returns: a dictionary whose keys are field names and whose values are the
            corresponding initial conditions applied on the first subinterval
        :rtype: :class:`~.AttrDict` with :class:`str` keys and
            :class:`firedrake.function.Function` values
        """
        return AttrDict(self.get_initial_condition())

    @property
    def form(self):
        """
        See :meth:`~.MeshSeq.get_form`.
        """
        return self.get_form()

    @property
    def solver(self):
        """
        See :meth:`~.MeshSeq.get_solver`.
        """
        return self.get_solver()

    def _create_solutions(self):
        """
        Create the :class:`~.FunctionData` instance for holding solution data.
        """
        self._solutions = ForwardSolutionData(self.time_partition, self.function_spaces)

    @property
    def solutions(self):
        """
        :returns: the solution data object
        :rtype: :class:`~.FunctionData`
        """
        if not hasattr(self, "_solutions"):
            self._create_solutions()
        return self._solutions

    def _reinitialise_fields(self, initial_conditions):
        """
        Reinitialise fields and assign initial conditions on the given subinterval.

        :arg initial_conditions: the initial conditions to assign to lagged solutions
        :type initial_conditions: :class:`dict` with :class:`str` keys and
            :class:`firedrake.function.Function` values
        """
        for field, ic in initial_conditions.items():
            fs = ic.function_space()
            if self.field_types[field] == "steady":
                self.fields[field] = firedrake.Function(fs, name=f"{field}").assign(ic)
            else:
                self.fields[field] = (
                    firedrake.Function(fs, name=field),
                    firedrake.Function(fs, name=f"{field}_old").assign(ic),
                )

    @PETSc.Log.EventDecorator()
    def _solve_forward(self, update_solutions=True, solver_kwargs=None):
        r"""
        Solve a forward problem on a sequence of subintervals. Yields the final solution
        on each subinterval.

        :kwarg update_solutions: if ``True``, updates the solution data
        :type update_solutions: :class:`bool`
        :kwarg solver_kwargs: parameters for the forward solver
        :type solver_kwargs: :class:`dict` whose keys are :class:`str`\s and whose values
            may take various types
        :yields: the solution data of the forward solves
        :ytype: :class:`~.ForwardSolutionData`
        """
        solver_kwargs = solver_kwargs or {}
        num_subintervals = len(self)
        tp = self.time_partition

        if update_solutions:
            # Reinitialise the solution data object
            self._create_solutions()
            solutions = self.solutions.extract(layout="field")

        # Stop annotating
        if pyadjoint.annotate_tape():
            tape = pyadjoint.get_working_tape()
            if tape is not None:
                tape.clear_tape()
            pyadjoint.pause_annotation()

        # Loop over the subintervals
        checkpoint = self.initial_condition
        for i in range(num_subintervals):
<<<<<<< HEAD
            stride = P.num_timesteps_per_export[i]
            num_exports = P.num_exports_per_subinterval[i]

            # Annotate tape on current subinterval
            checkpoint = solver(i, checkpoint, **solver_kwargs)

            # Loop over prognostic variables
            for field, fs in self.function_spaces.items():
                # Get solve blocks
                solve_blocks = self.get_solve_blocks(field, i)
                num_solve_blocks = len(solve_blocks)
                if num_solve_blocks == 0:
                    raise ValueError(
                        "Looks like no solves were written to tape!"
                        " Does the solution depend on the initial condition?"
                    )
                if fs[0].ufl_element() != solve_blocks[0].function_space.ufl_element():
                    raise ValueError(
                        f"Solve block list for field '{field}' contains mismatching"
                        f" finite elements: ({fs[0].ufl_element()} vs. "
                        f" {solve_blocks[0].function_space.ufl_element()})"
                    )

                # Extract solution data
                if len(solve_blocks[::stride]) >= num_exports:
                    raise ValueError(
                        f"More solve blocks than expected"
                        f" ({len(solve_blocks[::stride])} > {num_exports-1})"
                    )

                # Update solution data based on block dependencies and outputs
                solutions = self.solutions.extract(layout="field")[field]
                for j, block in enumerate(reversed(solve_blocks[::-stride])):
                    # Current solution is determined from outputs
                    out = self._output(field, i, block)
                    if out is not None:
                        solutions.forward[i][j].assign(out.saved_output)

                    if not self.steady:
                        # Lagged solution comes from dependencies for unsteady fields
                        if self.field_types[field] == "unsteady":
                            dep = self._dependency(field, i, block)
                            solutions.forward_old[i][j].assign(dep.saved_output)
                        # Lagged solution comes from previous block for steady fields
                        elif self.field_types[field] == "steady":
                            if stride == 1:
                                if j == 0:
                                    if i == 0:
                                        forward_old = self.initial_condition[field]
                                    else:
                                        forward_old = self._transfer(
                                            solutions.forward[i - 1][-1], fs[i]
                                        )
                                else:
                                    forward_old = solutions.forward[i][j - 1]
                            else:
                                old_block = solve_blocks[solve_blocks.index(block) - 1]
                                old_out = self._output(field, i, old_block)
                                if out is not None:
                                    forward_old = old_out.saved_output
                            solutions.forward_old[i][j].assign(forward_old)

            # Transfer the checkpoint between subintervals
=======
            solver_gen = self.solver(i, **solver_kwargs)

            # Reinitialise fields and assign initial conditions
            self._reinitialise_fields(checkpoint)

            if update_solutions:
                # Solve sequentially between each export time
                for j in range(tp.num_exports_per_subinterval[i] - 1):
                    for _ in range(tp.num_timesteps_per_export[i]):
                        next(solver_gen)
                    # Update the solution data
                    for field, sol in self.fields.items():
                        if not self.steady:
                            assert isinstance(sol, tuple)
                            solutions[field].forward[i][j].assign(sol[0])
                            solutions[field].forward_old[i][j].assign(sol[1])
                        else:
                            assert isinstance(sol, firedrake.Function)
                            solutions[field].forward[i][j].assign(sol)
            else:
                # Solve over the entire subinterval in one go
                for _ in range(tp.num_timesteps_per_subinterval[i]):
                    next(solver_gen)

            # Transfer the checkpoint to the next subintervals
>>>>>>> 652e2b19
            if i < num_subintervals - 1:
                checkpoint = AttrDict(
                    {
                        field: self._transfer(self.fields[field][0], fs[i + 1])
                        for field, fs in self._fs.items()
                    }
                )

            yield checkpoint

    @PETSc.Log.EventDecorator()
    def get_checkpoints(self, run_final_subinterval=False, solver_kwargs=None):
        r"""
        Get checkpoints corresponding to the starting fields on each subinterval.

        :kwarg run_final_subinterval: if ``True``, the solver is run on the final
            subinterval
        :type run_final_subinterval: :class:`bool`
        :kwarg solver_kwargs: parameters for the forward solver
        :type solver_kwargs: :class:`dict` with :class:`str` keys and values which may
            take various types
        :returns: checkpoints for each subinterval
        :rtype: :class:`list` of :class:`firedrake.function.Function`\s
        """
        solver_kwargs = solver_kwargs or {}
        N = len(self)

        # The first checkpoint is the initial condition
        checkpoints = [self.initial_condition]

        # If there is only one subinterval then we are done
        if N == 1 and not run_final_subinterval:
            return checkpoints

        # Otherwise, solve each subsequent subinterval and append the checkpoint
        solver_gen = self._solve_forward(
            update_solutions=False, solver_kwargs=solver_kwargs
        )
        for _ in range(N if run_final_subinterval else N - 1):
            checkpoints.append(next(solver_gen))

        return checkpoints

    @PETSc.Log.EventDecorator()
    def solve_forward(self, solver_kwargs=None):
        r"""
        Solve a forward problem on a sequence of subintervals.

        A dictionary of solution fields is computed - see :class:`~.ForwardSolutionData`
        for more details.

        :kwarg solver_kwargs: parameters for the forward solver
        :type solver_kwargs: :class:`dict` whose keys are :class:`str`\s and whose values
            may take various types
        :returns: the solution data of the forward solves
        :rtype: :class:`~.ForwardSolutionData`
        """
        solver_kwargs = solver_kwargs or {}
        solver_gen = self._solve_forward(update_solutions=True, **solver_kwargs)
        for _ in range(len(self)):
            next(solver_gen)

        return self.solutions

    def check_element_count_convergence(self):
        r"""
        Check for convergence of the fixed point iteration due to the relative
        difference in element count being smaller than the specified tolerance.

        :return: an array, whose entries are ``True`` if convergence is detected on the
            corresponding subinterval
        :rtype: :class:`list` of :class:`bool`\s
        """
        if self.params.drop_out_converged:
            converged = self.converged
        else:
            converged = np.array([False] * len(self), dtype=bool)
        if len(self.element_counts) >= max(2, self.params.miniter + 1):
            for i, (ne_, ne) in enumerate(zip(*self.element_counts[-2:])):
                if not self.check_convergence[i]:
                    self.info(
                        f"Skipping element count convergence check on subinterval {i})"
                        f" because check_convergence[{i}] == False."
                    )
                    continue
                if abs(ne - ne_) <= self.params.element_rtol * ne_:
                    converged[i] = True
                    if len(self) == 1:
                        pyrint(
                            f"Element count converged after {self.fp_iteration+1}"
                            " iterations under relative tolerance"
                            f" {self.params.element_rtol}."
                        )
                    else:
                        pyrint(
                            f"Element count converged on subinterval {i} after"
                            f" {self.fp_iteration+1} iterations under relative tolerance"
                            f" {self.params.element_rtol}."
                        )

        # Check only early subintervals are marked as converged
        if self.params.drop_out_converged and not converged.all():
            first_not_converged = converged.argsort()[0]
            converged[first_not_converged:] = False

        return converged

    @PETSc.Log.EventDecorator()
    def fixed_point_iteration(
        self, adaptor, update_params=None, solver_kwargs=None, adaptor_kwargs=None
    ):
        r"""
        Apply mesh adaptation using a fixed point iteration loop approach.

        :arg adaptor: function for adapting the mesh sequence. Its arguments are the mesh
            sequence and the solution data object. It should return ``True`` if the
            convergence criteria checks are to be skipped for this iteration. Otherwise,
            it should return ``False``.
        :kwarg update_params: function for updating :attr:`~.MeshSeq.params` at each
            iteration. Its arguments are the parameter class and the fixed point
            iteration
        :kwarg solver_kwargs: parameters to pass to the solver
        :type solver_kwargs: :class:`dict` with :class:`str` keys and values which may
            take various types
        :kwarg adaptor_kwargs: parameters to pass to the adaptor
        :type adaptor_kwargs: :class:`dict` with :class:`str` keys and values which may
            take various types
        :returns: solution data object
        :rtype: :class:`~.ForwardSolutionData`
        """
        # TODO #124: adaptor no longer needs solution data to be passed explicitly
        solver_kwargs = solver_kwargs or {}
        adaptor_kwargs = adaptor_kwargs or {}

        self._reset_counts()
        self.converged[:] = False
        self.check_convergence[:] = True

        for fp_iteration in range(self.params.maxiter):
            self.fp_iteration = fp_iteration
            if update_params is not None:
                update_params(self.params, self.fp_iteration)

            # Solve the forward problem over all meshes
            self.solve_forward(solver_kwargs=solver_kwargs)

            # Adapt meshes, logging element and vertex counts
            continue_unconditionally = adaptor(self, self.solutions, **adaptor_kwargs)
            if self.params.drop_out_converged:
                self.check_convergence[:] = np.logical_not(
                    np.logical_or(continue_unconditionally, self.converged)
                )
            self.element_counts.append(self.count_elements())
            self.vertex_counts.append(self.count_vertices())

            # Check for element count convergence
            self.converged[:] = self.check_element_count_convergence()
            if self.converged.all():
                break
        else:
            for i, conv in enumerate(self.converged):
                if not conv:
                    pyrint(
                        f"Failed to converge on subinterval {i} in"
                        f" {self.params.maxiter} iterations."
                    )

        return self.solutions<|MERGE_RESOLUTION|>--- conflicted
+++ resolved
@@ -523,71 +523,6 @@
         # Loop over the subintervals
         checkpoint = self.initial_condition
         for i in range(num_subintervals):
-<<<<<<< HEAD
-            stride = P.num_timesteps_per_export[i]
-            num_exports = P.num_exports_per_subinterval[i]
-
-            # Annotate tape on current subinterval
-            checkpoint = solver(i, checkpoint, **solver_kwargs)
-
-            # Loop over prognostic variables
-            for field, fs in self.function_spaces.items():
-                # Get solve blocks
-                solve_blocks = self.get_solve_blocks(field, i)
-                num_solve_blocks = len(solve_blocks)
-                if num_solve_blocks == 0:
-                    raise ValueError(
-                        "Looks like no solves were written to tape!"
-                        " Does the solution depend on the initial condition?"
-                    )
-                if fs[0].ufl_element() != solve_blocks[0].function_space.ufl_element():
-                    raise ValueError(
-                        f"Solve block list for field '{field}' contains mismatching"
-                        f" finite elements: ({fs[0].ufl_element()} vs. "
-                        f" {solve_blocks[0].function_space.ufl_element()})"
-                    )
-
-                # Extract solution data
-                if len(solve_blocks[::stride]) >= num_exports:
-                    raise ValueError(
-                        f"More solve blocks than expected"
-                        f" ({len(solve_blocks[::stride])} > {num_exports-1})"
-                    )
-
-                # Update solution data based on block dependencies and outputs
-                solutions = self.solutions.extract(layout="field")[field]
-                for j, block in enumerate(reversed(solve_blocks[::-stride])):
-                    # Current solution is determined from outputs
-                    out = self._output(field, i, block)
-                    if out is not None:
-                        solutions.forward[i][j].assign(out.saved_output)
-
-                    if not self.steady:
-                        # Lagged solution comes from dependencies for unsteady fields
-                        if self.field_types[field] == "unsteady":
-                            dep = self._dependency(field, i, block)
-                            solutions.forward_old[i][j].assign(dep.saved_output)
-                        # Lagged solution comes from previous block for steady fields
-                        elif self.field_types[field] == "steady":
-                            if stride == 1:
-                                if j == 0:
-                                    if i == 0:
-                                        forward_old = self.initial_condition[field]
-                                    else:
-                                        forward_old = self._transfer(
-                                            solutions.forward[i - 1][-1], fs[i]
-                                        )
-                                else:
-                                    forward_old = solutions.forward[i][j - 1]
-                            else:
-                                old_block = solve_blocks[solve_blocks.index(block) - 1]
-                                old_out = self._output(field, i, old_block)
-                                if out is not None:
-                                    forward_old = old_out.saved_output
-                            solutions.forward_old[i][j].assign(forward_old)
-
-            # Transfer the checkpoint between subintervals
-=======
             solver_gen = self.solver(i, **solver_kwargs)
 
             # Reinitialise fields and assign initial conditions
@@ -613,7 +548,6 @@
                     next(solver_gen)
 
             # Transfer the checkpoint to the next subintervals
->>>>>>> 652e2b19
             if i < num_subintervals - 1:
                 checkpoint = AttrDict(
                     {
