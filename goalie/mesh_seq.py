"""
Sequences of meshes corresponding to a :class:`~.TimePartition`.
"""

from collections.abc import Iterable

import firedrake
import numpy as np
from animate.quality import QualityMeasure
from animate.utility import Mesh
from firedrake.petsc import PETSc
from firedrake.pyplot import triplot

from .log import DEBUG, debug, info, logger, warning

__all__ = ["MeshSeq"]


class MeshSeq:
    """
    A sequence of meshes for solving a PDE associated with a particular
    :class:`~.TimePartition` of the temporal domain.
    """

    @PETSc.Log.EventDecorator()
<<<<<<< HEAD
    def __init__(self, initial_meshes, **kwargs):
=======
    def __init__(self, initial_meshes):
>>>>>>> 1c9b3cbd
        r"""
        :arg initial_meshes: a list of meshes corresponding to the subinterval of the
            time partition, or a single mesh to use for all subintervals
        :type initial_meshes: :class:`list` or :class:`~.MeshGeometry`
        """
        self.set_meshes(initial_meshes)
<<<<<<< HEAD
        self.sections = [{} for mesh in self]  # FIXME
=======
        self.sections = [{} for mesh in self]
>>>>>>> 1c9b3cbd

    def __str__(self):
        return f"{[str(mesh) for mesh in self.meshes]}"

    def __repr__(self):
        name = type(self).__name__
        if len(self) == 1:
            return f"{name}([{repr(self.meshes[0])}])"
        elif len(self) == 2:
            return f"{name}([{repr(self.meshes[0])}, {repr(self.meshes[1])}])"
        else:
            return f"{name}([{repr(self.meshes[0])}, ..., {repr(self.meshes[-1])}])"

    def debug(self, msg):
        """
        Print a ``debug`` message.

        :arg msg: the message to print
        :type msg: :class:`str`
        """
        debug(f"{type(self).__name__}: {msg}")

    def warning(self, msg):
        """
        Print a ``warning`` message.

        :arg msg: the message to print
        :type msg: :class:`str`
        """
        warning(f"{type(self).__name__}: {msg}")

    def info(self, msg):
        """
        Print an ``info`` level message.

        :arg msg: the message to print
        :type msg: :class:`str`
        """
        info(f"{type(self).__name__}: {msg}")

    def __len__(self):
        return len(self.meshes)

    def __getitem__(self, subinterval):
        """
        :arg subinterval: a subinterval index
        :type subinterval: :class:`int`
        :returns: the corresponding mesh
        :rtype: :class:`firedrake.MeshGeometry`
        """
        return self.meshes[subinterval]

    def __setitem__(self, subinterval, mesh):
        """
        :arg subinterval: a subinterval index
        :type subinterval: :class:`int`
        :arg mesh: the mesh to use for that subinterval
        :type subinterval: :class:`firedrake.MeshGeometry`
        """
        self.meshes[subinterval] = mesh

    def count_elements(self):
        r"""
        Count the number of elements in each mesh in the sequence.

        :returns: list of element counts
        :rtype: :class:`list` of :class:`int`\s
        """
        comm = firedrake.COMM_WORLD
        return [comm.allreduce(mesh.coordinates.cell_set.size) for mesh in self]

    def count_vertices(self):
        r"""
        Count the number of vertices in each mesh in the sequence.

        :returns: list of vertex counts
        :rtype: :class:`list` of :class:`int`\s
        """
        comm = firedrake.COMM_WORLD
        return [comm.allreduce(mesh.coordinates.node_set.size) for mesh in self]

    def _reset_counts(self):
        """
        Reset the lists of element and vertex counts.
        """
        self.element_counts = [self.count_elements()]
        self.vertex_counts = [self.count_vertices()]

    def set_meshes(self, meshes):
        r"""
        Set all meshes in the sequence and deduce various properties.

        :arg meshes: list of meshes to use in the sequence, or a single mesh to use for
            all subintervals
        :type meshes: :class:`list` of :class:`firedrake.MeshGeometry`\s or
            :class:`firedrake.MeshGeometry`
        """
        # TODO #122: Refactor to use the set method
        if not isinstance(meshes, list):
            meshes = [Mesh(meshes)]
        self.meshes = meshes
        dim = np.array([mesh.topological_dimension() for mesh in meshes])
        if dim.min() != dim.max():
            raise ValueError("Meshes must all have the same topological dimension.")
        self.dim = dim.min()
        self._reset_counts()
        if logger.level == DEBUG:
            for i, mesh in enumerate(meshes):
                nc = self.element_counts[0][i]
                nv = self.vertex_counts[0][i]
                qm = QualityMeasure(mesh)
                ar = qm("aspect_ratio")
                mar = ar.vector().gather().max()
                self.debug(
                    f"{i}: {nc:7d} cells, {nv:7d} vertices,  max aspect ratio {mar:.2f}"
                )
            debug(100 * "-")

    def plot(self, fig=None, axes=None, **kwargs):
        """
        Plot the meshes comprising a 2D :class:`~.MeshSeq`.

        :kwarg fig: matplotlib figure to use
        :type fig: :class:`matplotlib.figure.Figure`
        :kwarg axes: matplotlib axes to use
        :type axes: :class:`matplotlib.axes._axes.Axes`
        :returns: matplotlib figure and axes for the plots
        :rtype1: :class:`matplotlib.figure.Figure`
        :rtype2: :class:`matplotlib.axes._axes.Axes`

        All keyword arguments are passed to :func:`firedrake.pyplot.triplot`.
        """
        from matplotlib.pyplot import subplots

        if self.dim != 2:
            raise ValueError("MeshSeq plotting only supported in 2D.")

        # Process kwargs
        interior_kw = {"edgecolor": "k"}
        interior_kw.update(kwargs.pop("interior_kw", {}))
        boundary_kw = {"edgecolor": "k"}
        boundary_kw.update(kwargs.pop("boundary_kw", {}))
        kwargs["interior_kw"] = interior_kw
        kwargs["boundary_kw"] = boundary_kw
        if fig is None or axes is None:
            n = len(self)
            fig, axes = subplots(ncols=n, nrows=1, figsize=(5 * n, 5))

        # Loop over all axes and plot the meshes
        k = 0
        if not isinstance(axes, Iterable):
            axes = [axes]
        for i, axis in enumerate(axes):
            if not isinstance(axis, Iterable):
                axis = [axis]
            for ax in axis:
                ax.set_title(f"MeshSeq[{k}]")
                triplot(self.meshes[k], axes=ax, **kwargs)
                ax.axis(False)
                k += 1
            if len(axis) == 1:
                axes[i] = axis[0]
        if len(axes) == 1:
            axes = axes[0]
        return fig, axes<|MERGE_RESOLUTION|>--- conflicted
+++ resolved
@@ -23,22 +23,14 @@
     """
 
     @PETSc.Log.EventDecorator()
-<<<<<<< HEAD
-    def __init__(self, initial_meshes, **kwargs):
-=======
     def __init__(self, initial_meshes):
->>>>>>> 1c9b3cbd
         r"""
         :arg initial_meshes: a list of meshes corresponding to the subinterval of the
             time partition, or a single mesh to use for all subintervals
         :type initial_meshes: :class:`list` or :class:`~.MeshGeometry`
         """
         self.set_meshes(initial_meshes)
-<<<<<<< HEAD
-        self.sections = [{} for mesh in self]  # FIXME
-=======
         self.sections = [{} for mesh in self]
->>>>>>> 1c9b3cbd
 
     def __str__(self):
         return f"{[str(mesh) for mesh in self.meshes]}"
