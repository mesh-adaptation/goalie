--- conflicted
+++ resolved
@@ -528,13 +528,9 @@
                     )
 
             # Update adjoint solver kwargs
-<<<<<<< HEAD
             for fieldname, field in self.field_metadata.items():
                 if not field.solved_for:
                     continue
-=======
-            for fieldname in self.field_names:
->>>>>>> 2e48b94b
                 for block in self.get_solve_blocks(fieldname, i):
                     block.adj_kwargs.update(adj_solver_kwargs)
 
@@ -555,12 +551,9 @@
 
             # Loop over prognostic variables
             for fieldname, field in self.field_metadata.items():
-<<<<<<< HEAD
                 if not field.solved_for:
                     continue
 
-=======
->>>>>>> 2e48b94b
                 # Get solve blocks
                 solve_blocks = self.get_solve_blocks(fieldname, i)
                 num_solve_blocks = len(solve_blocks)
@@ -569,22 +562,12 @@
                         "Looks like no solves were written to tape!"
                         " Does the solution depend on the initial condition?"
                     )
-<<<<<<< HEAD
-                # TODO: Check against Field metadata
-                fs_element0 = self.function_spaces[fieldname][0].ufl_element()
-                sb_element0 = solve_blocks[0].function_space.ufl_element()
-                if fs_element0 != sb_element0:
-                    raise ValueError(
-                        f"Solve block list for field '{fieldname}' contains mismatching"
-                        f" finite elements: ({fs_element0} vs. {sb_element0})"
-=======
                 finite_element = field.get_element(self.meshes[i])
                 sb_element0 = solve_blocks[0].function_space.ufl_element()
                 if finite_element != sb_element0:
                     raise ValueError(
                         f"Solve block list for field '{fieldname}' contains mismatching"
                         f" finite elements: ({finite_element} vs. {sb_element0})"
->>>>>>> 2e48b94b
                     )
 
                 # Detect whether we have a steady problem
