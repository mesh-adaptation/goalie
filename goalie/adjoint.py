"""
Drivers for solving adjoint problems on sequences of meshes.
"""

from functools import wraps

import firedrake
import numpy as np
from animate.utility import norm
from firedrake.adjoint import pyadjoint
from firedrake.petsc import PETSc

from .function_data import AdjointSolutionData
from .log import pyrint
from .mesh_seq import MeshSeq
from .options import GoalOrientedParameters
from .utility import AttrDict

__all__ = ["AdjointMeshSeq", "annotate_qoi"]


def annotate_qoi(get_qoi):
    """
    Decorator that ensures QoIs are annotated properly.

    To be applied to the :meth:`~.AdjointMeshSeq.get_qoi` method.

    :arg get_qoi: a function mapping a dictionary of solution data and an integer index
        to a QoI function
    """

    @wraps(get_qoi)
    def wrap_get_qoi(mesh_seq, solution_map, i):
        qoi = get_qoi(mesh_seq, solution_map, i)

        # Count number of arguments
        num_kwargs = 0 if qoi.__defaults__ is None else len(qoi.__defaults__)
        num_args = qoi.__code__.co_argcount - num_kwargs
        if num_args == 0:
            if mesh_seq.qoi_type not in ["end_time", "steady"]:
                raise ValueError(
                    "Expected qoi_type to be 'end_time' or 'steady',"
                    f" not '{mesh_seq.qoi_type}'."
                )
        elif num_args == 1:
            if mesh_seq.qoi_type != "time_integrated":
                raise ValueError(
                    "Expected qoi_type to be 'time_integrated',"
                    f" not '{mesh_seq.qoi_type}'."
                )
        else:
            raise ValueError(f"QoI should have 0 or 1 args, not {num_args}.")

        @PETSc.Log.EventDecorator("goalie.AdjointMeshSeq.evaluate_qoi")
        @wraps(qoi)
        def wrap_qoi(*args, **kwargs):
            j = firedrake.assemble(qoi(*args, **kwargs))
            if pyadjoint.tape.annotate_tape():
                j.block_variable.adj_value = 1.0
            return j

        mesh_seq.qoi = wrap_qoi
        return wrap_qoi

    return wrap_get_qoi


class AdjointMeshSeq(MeshSeq):
    """
    An extension of :class:`~.MeshSeq` to account for solving adjoint problems on a
    sequence of meshes.

    For time-dependent quantities of interest, the solver should access and modify
    :attr:`~AdjointMeshSeq.J`, which holds the QoI value.
    """

    def __init__(self, time_partition, initial_meshes, **kwargs):
        r"""
        :arg time_partition: a partition of the temporal domain
        :type time_partition: :class:`~.TimePartition`
        :arg initial_meshes: a list of meshes corresponding to the subinterval of the
            time partition, or a single mesh to use for all subintervals
        :type initial_meshes: :class:`list` or :class:`~.MeshGeometry`
        :kwarg get_function_spaces: a function as described in
            :meth:`~.MeshSeq.get_function_spaces`
        :kwarg get_initial_condition: a function as described in
            :meth:`~.MeshSeq.get_initial_condition`
        :kwarg get_form: a function as described in :meth:`~.MeshSeq.get_form`
        :kwarg get_solver: a function as described in :meth:`~.MeshSeq.get_solver`
<<<<<<< HEAD
        :kwarg get_bcs: a function as described in :meth:`~.MeshSeq.get_bcs`
=======
>>>>>>> e2b9e731
        :kwarg parameters: parameters to apply to the mesh adaptation process
        :type parameters: :class:`~.AdaptParameters`
        :kwarg get_qoi: a function as described in :meth:`~.AdjointMeshSeq.get_qoi`
        """
        if kwargs.get("parameters") is None:
            kwargs["parameters"] = GoalOrientedParameters()
        self.qoi_type = kwargs.pop("qoi_type")
        if self.qoi_type not in ["end_time", "time_integrated", "steady"]:
            raise ValueError(
                f"QoI type '{self.qoi_type}' not recognised."
                " Choose from 'end_time', 'time_integrated', or 'steady'."
            )
        super().__init__(time_partition, initial_meshes, **kwargs)
        if self.qoi_type == "steady" and not self.steady:
            raise ValueError(
                "QoI type is set to 'steady' but the time partition is not steady."
            )
        elif self.qoi_type != "steady" and self.steady:
            raise ValueError(
                f"Time partition is steady but the QoI type is set to '{self.qoi_type}'."
            )
        self._get_qoi = kwargs.get("get_qoi")
        self.J = 0
        self._controls = None
        self.qoi_values = []

    @property
    @pyadjoint.no_annotations
    def initial_condition(self):
        return super().initial_condition

    @annotate_qoi
    def get_qoi(self, solution_map, subinterval):
        """
        Get the function for evaluating the QoI, which has either zero or one arguments,
        corresponding to either an end time or time integrated quantity of interest,
        respectively. If the QoI has an argument then it is for the current time.

        Signature for the function to be returned:
        ```
        :arg t: the current time (for time-integrated QoIs)
        :type t: :class:`float`
        :return: the QoI as a 0-form
        :rtype: :class:`ufl.form.Form`
        ```

        :arg solution_map: a dictionary whose keys are the solution field names and whose
            values are the corresponding solutions
        :type solution_map: :class:`dict` with :class:`str` keys and values and
            :class:`firedrake.function.Function` values
        :arg subinterval: the subinterval index
        :type subinterval: :class:`int`
        :returns: the function for obtaining the QoI
        :rtype: see docstring above
        """
        if self._get_qoi is None:
            raise NotImplementedError("'get_qoi' is not implemented.")
        return self._get_qoi(self, solution_map, subinterval)

    @pyadjoint.no_annotations
    @PETSc.Log.EventDecorator()
    def get_checkpoints(self, solver_kwargs={}, run_final_subinterval=False):
        r"""
        Solve forward on the sequence of meshes, extracting checkpoints corresponding
        to the starting fields on each subinterval.

        The QoI is also evaluated.

        :kwarg solver_kwargs: additional keyword arguments to be passed to the solver
        :type solver_kwargs: :class:`dict` with :class:`str` keys and values which may
            take various types
        :kwarg run_final_subinterval: if ``True``, the solver is run on the final
            subinterval
        :type run_final_subinterval: :class:`bool`
        :returns: checkpoints for each subinterval
        :rtype: :class:`list` of :class:`firedrake.function.Function`\s
        """

        # In some cases we run over all subintervals to check the QoI that is computed
        if run_final_subinterval:
            self.J = 0

        # Generate the checkpoints as in MeshSeq
        checkpoints = super().get_checkpoints(
            solver_kwargs=solver_kwargs, run_final_subinterval=run_final_subinterval
        )

        # Account for end time QoI
        if self.qoi_type in ["end_time", "steady"] and run_final_subinterval:
            qoi = self.get_qoi(checkpoints[-1], len(self) - 1)
            self.J = qoi(**solver_kwargs.get("qoi_kwargs", {}))
        return checkpoints

    @PETSc.Log.EventDecorator()
    def get_solve_blocks(self, field, subinterval, has_adj_sol=True):
        r"""
        Get all blocks of the tape corresponding to solve steps for prognostic solution
        field on a given subinterval.

        :arg field: name of the prognostic solution field
        :type field: :class:`str`
        :arg subinterval: subinterval index
        :type subinterval: :class:`int`
        :kwarg has_adj_sol: if ``True``, only blocks with ``adj_sol`` attributes will be
            considered
        :type has_adj_sol: :class:`bool`
        :returns: list of solve blocks
        :rtype: :class:`list` of :class:`pyadjoint.block.Block`\s
        """
        solve_blocks = super().get_solve_blocks(field, subinterval)
        if not has_adj_sol:
            return solve_blocks

        # Check that adjoint solutions exist
        if all(block.adj_sol is None for block in solve_blocks):
            self.warning(
                "No block has an adjoint solution. Has the adjoint equation been solved?"
            )

        # Default adjoint solution to zero, rather than None
        for block in solve_blocks:
            if block.adj_sol is None:
                block.adj_sol = firedrake.Function(
                    self.function_spaces[field][subinterval], name=field
                )
        return solve_blocks

    def _create_solutions(self):
        """
        Create the :class:`~.FunctionData` instance for holding solution data.
        """
        self._solutions = AdjointSolutionData(self.time_partition, self.function_spaces)

    @PETSc.Log.EventDecorator()
    def solve_adjoint(
        self,
        solver_kwargs={},
        adj_solver_kwargs={},
        get_adj_values=False,
        test_checkpoint_qoi=False,
    ):
        """
        Solve an adjoint problem on a sequence of subintervals.

        As well as the quantity of interest value, solution fields are computed - see
        :class:`~.AdjointSolutionData` for more information.

        :kwarg solver_kwargs: parameters for the forward solver, as well as any
            parameters for the QoI, which should be included as a sub-dictionary with key
            'qoi_kwargs'
        :type solver_kwargs: :class:`dict` with :class:`str` keys and values which may
            take various types
        :kwarg adj_solver_kwargs: parameters for the adjoint solver
        :type adj_solver_kwargs: :class:`dict` with :class:`str` keys and values which
            may take various types
        :kwarg get_adj_values: if ``True``, adjoint actions are also returned at exported
            timesteps
        :type get_adj_values: :class:`bool`
        :kwarg test_checkpoint_qoi: solve over the final subinterval when checkpointing
            so that the QoI value can be checked across runs
        :returns: the solution data of the forward and adjoint solves
        :rtype: :class:`~.AdjointSolutionData`
        """
        # TODO #125: Support get_adj_values in AdjointSolutionData
        # TODO #126: Separate out qoi_kwargs
        P = self.time_partition
        num_subintervals = len(self)
        solver = self.solver
        qoi_kwargs = solver_kwargs.get("qoi_kwargs", {})

        # Reinitialise the solution data object
        self._create_solutions()

        # Solve forward to get checkpoints and evaluate QoI
        checkpoints = self.get_checkpoints(
            solver_kwargs=solver_kwargs,
            run_final_subinterval=test_checkpoint_qoi,
        )
        J_chk = float(self.J)
        if test_checkpoint_qoi and np.isclose(J_chk, 0.0):
            self.warning("Zero QoI. Is it implemented as intended?")

        # Reset the QoI to zero
        self.J = 0

        if get_adj_values:
            for field in self.fields:
                self.solutions.extract(layout="field")[field]["adj_value"] = []
                for i, fs in enumerate(self.function_spaces[field]):
                    self.solutions.extract(layout="field")[field]["adj_value"].append(
                        [
                            firedrake.Cofunction(fs.dual(), name=f"{field}_adj_value")
                            for j in range(P.num_exports_per_subinterval[i] - 1)
                        ]
                    )

        @PETSc.Log.EventDecorator("goalie.AdjointMeshSeq.solve_adjoint.evaluate_fwd")
        @wraps(solver)
        def wrapped_solver(subinterval, initial_condition_map, **kwargs):
            """
            Decorator to allow the solver to stash its initial conditions as controls.

            :arg subinterval: the subinterval index
            :type subinterval: :class:`int`
            :arg initial_condition_map: a dictionary of initial conditions, keyed by
                field name
            :type initial_condition_map: :class:`dict` with :class:`str` keys and
                :class:`firedrake.function.Function` values

            All keyword arguments are passed to the solver.
            """
            copy_map = AttrDict(
                {
                    field: initial_condition.copy(deepcopy=True)
                    for field, initial_condition in initial_condition_map.items()
                }
            )
            self._controls = list(map(pyadjoint.Control, copy_map.values()))
            return solver(subinterval, copy_map, **kwargs)

        # Loop over subintervals in reverse
        seeds = {}
        for i in reversed(range(num_subintervals)):
            stride = P.num_timesteps_per_export[i]
            num_exports = P.num_exports_per_subinterval[i]

            # Clear tape and start annotation
            if not pyadjoint.annotate_tape():
                pyadjoint.continue_annotation()
            tape = pyadjoint.get_working_tape()
            if tape is not None:
                tape.clear_tape()

            # Annotate tape on current subinterval
            checkpoint = wrapped_solver(i, checkpoints[i], **solver_kwargs)
            pyadjoint.pause_annotation()

            # Get seed vector for reverse propagation
            if i == num_subintervals - 1:
                if self.qoi_type in ["end_time", "steady"]:
                    pyadjoint.continue_annotation()
                    qoi = self.get_qoi(checkpoint, i)
                    self.J = qoi(**qoi_kwargs)
                    if np.isclose(float(self.J), 0.0):
                        self.warning("Zero QoI. Is it implemented as intended?")
                    pyadjoint.pause_annotation()
            else:
                for field, fs in self.function_spaces.items():
                    checkpoint[field].block_variable.adj_value = self._transfer(
                        seeds[field], fs[i]
                    )

            # Update adjoint solver kwargs
            for field in self.fields:
                for block in self.get_solve_blocks(field, i, has_adj_sol=False):
                    block.adj_kwargs.update(adj_solver_kwargs)

            # Solve adjoint problem
            tape = pyadjoint.get_working_tape()
            with PETSc.Log.Event("goalie.AdjointMeshSeq.solve_adjoint.evaluate_adj"):
                m = pyadjoint.enlisting.Enlist(self._controls)
                with pyadjoint.stop_annotating():
                    with tape.marked_nodes(m):
                        tape.evaluate_adj(markings=True)

            # Loop over prognostic variables
            for field, fs in self.function_spaces.items():
                # Get solve blocks
                solve_blocks = self.get_solve_blocks(field, i)
                num_solve_blocks = len(solve_blocks)
                if num_solve_blocks == 0:
                    raise ValueError(
                        "Looks like no solves were written to tape!"
                        " Does the solution depend on the initial condition?"
                    )
                if fs[0].ufl_element() != solve_blocks[0].function_space.ufl_element():
                    raise ValueError(
                        f"Solve block list for field '{field}' contains mismatching"
                        f" finite elements: ({fs[0].ufl_element()} vs. "
                        f" {solve_blocks[0].function_space.ufl_element()})"
                    )

                # Detect whether we have a steady problem
                steady = self.steady or num_subintervals == num_solve_blocks == 1
                if steady and "adjoint_next" in checkpoint:
                    checkpoint.pop("adjoint_next")

                # Check that there are as many solve blocks as expected
                if len(solve_blocks[::stride]) >= num_exports:
                    self.warning(
                        "More solve blocks than expected:"
                        f" ({len(solve_blocks[::stride])} > {num_exports-1})."
                    )

                # Update forward and adjoint solution data based on block dependencies
                # and outputs
                solutions = self.solutions.extract(layout="field")[field]
                for j, block in enumerate(reversed(solve_blocks[::-stride])):
                    # Current forward solution is determined from outputs
                    out = self._output(field, i, block)
                    if out is not None:
                        solutions.forward[i][j].assign(out.saved_output)

                    # Current adjoint solution is determined from the adj_sol attribute
                    if block.adj_sol is not None:
                        solutions.adjoint[i][j].assign(block.adj_sol)

                    # Lagged forward solution comes from dependencies
                    dep = self._dependency(field, i, block)
                    if not self.steady and dep is not None:
                        solutions.forward_old[i][j].assign(dep.saved_output)

                    # Adjoint action also comes from dependencies
                    if get_adj_values and dep is not None:
                        solutions.adj_value[i][j].assign(dep.adj_value)

                    # The adjoint solution at the 'next' timestep is determined from the
                    # adj_sol attribute of the next solve block
                    if not steady:
                        if (j + 1) * stride < num_solve_blocks:
                            if solve_blocks[(j + 1) * stride].adj_sol is not None:
                                solutions.adjoint_next[i][j].assign(
                                    solve_blocks[(j + 1) * stride].adj_sol
                                )
                        elif (j + 1) * stride > num_solve_blocks:
                            raise IndexError(
                                "Cannot extract solve block"
                                f" {(j + 1) * stride} > {num_solve_blocks}."
                            )

                # The initial timestep of the current subinterval is the 'next' timestep
                # after the final timestep of the previous subinterval
                if i > 0 and solve_blocks[0].adj_sol is not None:
                    self._transfer(
                        solve_blocks[0].adj_sol, solutions.adjoint_next[i - 1][-1]
                    )

                # Check non-zero adjoint solution/value
                if np.isclose(norm(solutions.adjoint[i][0]), 0.0):
                    self.warning(
                        f"Adjoint solution for field '{field}' on {self.th(i)}"
                        " subinterval is zero."
                    )
                if get_adj_values and np.isclose(norm(solutions.adj_value[i][0]), 0.0):
                    self.warning(
                        f"Adjoint action for field '{field}' on {self.th(i)}"
                        " subinterval is zero."
                    )

            # Get adjoint action on each subinterval
            with pyadjoint.stop_annotating():
                for field, control in zip(self.fields, self._controls):
                    seeds[field] = firedrake.Cofunction(
                        self.function_spaces[field][i].dual()
                    )
                    if control.block_variable.adj_value is not None:
                        seeds[field].assign(control.block_variable.adj_value)
                    if not self.steady and np.isclose(norm(seeds[field]), 0.0):
                        self.warning(
                            f"Adjoint action for field '{field}' on {self.th(i)}"
                            " subinterval is zero."
                        )

            # Clear the tape to reduce the memory footprint
            tape.clear_tape()

        # Check the QoI value agrees with that due to the checkpointing run
        if self.qoi_type == "time_integrated" and test_checkpoint_qoi:
            if not np.isclose(J_chk, self.J):
                raise ValueError(
                    "QoI values computed during checkpointing and annotated"
                    f" run do not match ({J_chk} vs. {self.J})"
                )

        tape.clear_tape()
        return self.solutions

    @staticmethod
    def th(num):
        """
        Convert from cardinal to ordinal.

        :arg num: the cardinal number to convert
        :type num: :class:`int`
        :returns: the corresponding ordinal number
        :rtype: :class:`str`
        """
        end = int(str(num)[-1])
        try:
            c = {1: "st", 2: "nd", 3: "rd"}[end]
        except KeyError:
            c = "th"
        return f"{num}{c}"

    def _subintervals_not_checked(self):
        num_not_checked = len(self.check_convergence[not self.check_convergence])
        return self.check_convergence.argsort()[num_not_checked]

    def check_qoi_convergence(self):
        """
        Check for convergence of the fixed point iteration due to the relative
        difference in QoI value being smaller than the specified tolerance.

        :return: ``True`` if QoI convergence is detected, else ``False``
        :rtype: :class:`bool`
        """
        if not self.check_convergence.any():
            self.info(
                "Skipping QoI convergence check because check_convergence contains"
                f" False values for indices {self._subintervals_not_checked}."
            )
            return False
        if len(self.qoi_values) >= max(2, self.params.miniter + 1):
            qoi_, qoi = self.qoi_values[-2:]
            if abs(qoi - qoi_) < self.params.qoi_rtol * abs(qoi_):
                pyrint(
                    f"QoI converged after {self.fp_iteration+1} iterations"
                    f" under relative tolerance {self.params.qoi_rtol}."
                )
                return True
        return False<|MERGE_RESOLUTION|>--- conflicted
+++ resolved
@@ -87,10 +87,6 @@
             :meth:`~.MeshSeq.get_initial_condition`
         :kwarg get_form: a function as described in :meth:`~.MeshSeq.get_form`
         :kwarg get_solver: a function as described in :meth:`~.MeshSeq.get_solver`
-<<<<<<< HEAD
-        :kwarg get_bcs: a function as described in :meth:`~.MeshSeq.get_bcs`
-=======
->>>>>>> e2b9e731
         :kwarg parameters: parameters to apply to the mesh adaptation process
         :type parameters: :class:`~.AdaptParameters`
         :kwarg get_qoi: a function as described in :meth:`~.AdjointMeshSeq.get_qoi`
