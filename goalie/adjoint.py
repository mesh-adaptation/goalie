--- conflicted
+++ resolved
@@ -405,15 +405,9 @@
         :type get_adj_values: :class:`bool`
         :kwarg test_checkpoint_qoi: solve over the final subinterval when checkpointing
             so that the QoI value can be checked across runs
-<<<<<<< HEAD
-        :kwarg: track_coefficients: if ``True``, the adjoint solver will track the
-            coefficients in the variational form to detect changes between export times.
-            Only relevant for goal-oriented error estimation on unsteady problems.
-=======
         :kwarg: track_coefficients: if ``True``, coefficients in the variational form
             will be stored whenever they change between export times. Only relevant for
             goal-oriented error estimation on unsteady problems.
->>>>>>> 6ea44e8b
         :type track_coefficients: :class:`bool`
         :yields: the solution data of the forward and adjoint solves
         :ytype: :class:`~.AdjointSolutionData`
